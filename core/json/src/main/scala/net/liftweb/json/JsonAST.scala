/*
 * Copyright 2009-2013 WorldWide Conferencing, LLC
 *
 * Licensed under the Apache License, Version 2.0 (the "License");
 * you may not use this file except in compliance with the License.
 * You may obtain a copy of the License at
 *
 *     http://www.apache.org/licenses/LICENSE-2.0
 *
 * Unless required by applicable law or agreed to in writing, software
 * distributed under the License is distributed on an "AS IS" BASIS,
 * WITHOUT WARRANTIES OR CONDITIONS OF ANY KIND, either express or implied.
 * See the License for the specific language governing permissions and
 * limitations under the License.
 */

package net.liftweb
package json

import scala.language.implicitConversions

object JsonAST {
  import scala.text.{Document, DocText}
  import scala.text.Document._

  /** Concatenates a sequence of <code>JValue</code>s.
    * <p>
    * Example:<pre>
    * concat(JInt(1), JInt(2)) == JArray(List(JInt(1), JInt(2)))
    * </pre>
    */
  def concat(xs: JValue*) = xs.foldLeft(JNothing: JValue)(_ ++ _)

  object JValue extends Merge.Mergeable

  /**
   * Data type for JSON AST.
   */
  sealed abstract class JValue extends Diff.Diffable {
    type Values

    /** XPath-like expression to query JSON fields by name. Matches only fields on
<<<<<<< HEAD
     * next level.
     * <p>
     * Example:<pre>
     * json \ "name"
     * </pre>
     */
    def \(nameToFind: String): JValue =
      findDirectByName(List(this), nameToFind) match {
=======
      * next level.
      * <p>
      * Example:<pre>
      * json \ "name"
      * </pre>
      */
    def \(nameToFind: String): JValue = {
      val p = (json: JValue) => json match {
        case JField(name, value) if name == nameToFind => true
        case _ => false
      }
      findDirect(children, p) match {
>>>>>>> 8a53ed83
        case Nil => JNothing
        case x :: Nil => x
        case x => JArray(x)
      }

    private def findDirectByName(xs: List[JValue], name: String): List[JValue] = xs.flatMap {
      case JObject(l) => l.filter {
        case (n, _) if n == name => true
        case _ => false
      } map (_._2)
      case JArray(l) => findDirectByName(l, name)
      case _ => Nil
    }

    private def findDirect(xs: List[JValue], p: JValue => Boolean): List[JValue] = xs.flatMap {
      case JObject(l) => l.filter {
        case (n, x) if p(x) => true
        case _ => false
      } map (_._2)
      case JArray(l) => findDirect(l, p)
      case x if p(x) => x :: Nil
      case _ => Nil
    }

    /** XPath-like expression to query JSON fields by name. Returns all matching fields.
      * <p>
      * Example:<pre>
      * json \\ "name"
      * </pre>
      */
    def \\(nameToFind: String): JValue = {
      def find(json: JValue): List[JField] = json match {
        case JObject(l) => l.foldLeft(List[JField]()) { 
          case (a, (name, value)) => 
            if (name == nameToFind) {
              a ::: List((name, value)) ::: find(value)
            } else {
              a ::: find(value)
            }
        }
        case JArray(l) => l.foldLeft(List[JField]())((a, json) => a ::: find(json))
        case _ => Nil
      }
      find(this) match {
        case (_, x) :: Nil => x
        case xs => JObject(xs)
      }
    }

    /** XPath-like expression to query JSON fields by type. Matches only fields on
      * next level.
      * <p>
      * Example:<pre>
      * json \ classOf[JInt]
      * </pre>
      */
    def \[A <: JValue](clazz: Class[A]): List[A#Values] =
      findDirect(children, typePredicate(clazz) _).asInstanceOf[List[A]] map { _.values }

    /** XPath-like expression to query JSON fields by type. Returns all matching fields.
      * <p>
      * Example:<pre>
      * json \\ classOf[JInt]
      * </pre>
      */
    def \\[A <: JValue](clazz: Class[A]): List[A#Values] =
      (this filter typePredicate(clazz) _).asInstanceOf[List[A]] map { _.values }

    private def typePredicate[A <: JValue](clazz: Class[A])(json: JValue) = json match {
      case x if x.getClass == clazz => true
      case _ => false
    }

    /** Return nth element from JSON.
      * Meaningful only to JArray, JObject and JField. Returns JNothing for other types.
      * <p>
      * Example:<pre>
      * JArray(JInt(1) :: JInt(2) :: Nil)(1) == JInt(2)
      * </pre>
      */
    def apply(i: Int): JValue = JNothing

    /** Return unboxed values from JSON
      * <p>
      * Example:<pre>
      * JObject(JField("name", JString("joe")) :: Nil).values == Map("name" -> "joe")
      * </pre>
      */
    def values: Values

    /** Return direct child elements.
<<<<<<< HEAD
     * <p>
     * Example:<pre>
     * JArray(JInt(1) :: JInt(2) :: Nil).children == List(JInt(1), JInt(2))
     * </pre>
     */
    def children: List[JValue] = this match {
      case JObject(l) => l map (_._2)
=======
      * <p>
      * Example:<pre>
      * JArray(JInt(1) :: JInt(2) :: Nil).children == List(JInt(1), JInt(2))
      * </pre>
      */
    def children = this match {
      case JObject(l) => l
>>>>>>> 8a53ed83
      case JArray(l) => l
      case _ => Nil
    }

    /** Return a combined value by folding over JSON by applying a function <code>f</code>
      * for each element. The initial value is <code>z</code>.
      */
    def fold[A](z: A)(f: (A, JValue) => A): A = {
      def rec(acc: A, v: JValue) = {
        val newAcc = f(acc, v)
        v match {
          case JObject(l) =>
            l.foldLeft(newAcc) {
              case (a, (name, value)) => value.fold(a)(f)
            }
          case JArray(l) =>
            l.foldLeft(newAcc) { (a, e) =>
              e.fold(a)(f)
            }
          case _ => newAcc
        }
      }
      rec(z, this)
    }

    /** Return a combined value by folding over JSON by applying a function <code>f</code>
     * for each field. The initial value is <code>z</code>.
     */
    def foldField[A](z: A)(f: (A, JField) => A): A = {
      def rec(acc: A, v: JValue) = {
        v match {
          case JObject(l) => l.foldLeft(acc) { 
            case (a, field@(name, value)) => value.foldField(f(a, field))(f) 
          }
          case JArray(l) => l.foldLeft(acc)((a, e) => e.foldField(a)(f))
          case _ => acc
        }
      }
      rec(z, this)
    }

    /** Return a new JValue resulting from applying the given function <code>f</code>
<<<<<<< HEAD
     * to each value in JSON.
     * <p>
     * Example:<pre>
     * JArray(JInt(1) :: JInt(2) :: Nil) map {
     *   case JInt(x) => JInt(x+1)
     *   case x => x
     * }
     * </pre>
     */
=======
      * to each element in JSON.
      * <p>
      * Example:<pre>
      * JArray(JInt(1) :: JInt(2) :: Nil) map { case JInt(x) => JInt(x+1); case x => x }
      * </pre>
      */
>>>>>>> 8a53ed83
    def map(f: JValue => JValue): JValue = {
      def rec(v: JValue): JValue = v match {
        case JObject(l) => f(JObject(l.map { case (n, v) => (n, rec(v)) }))
        case JArray(l) => f(JArray(l.map(rec)))
        case x => f(x)
      }
      rec(this)
    }

    /** Return a new JValue resulting from applying the given function <code>f</code>
     * to each field in JSON.
     * <p>
     * Example:<pre>
     * JObject(("age", JInt(10)) :: Nil) map {
     *   case ("age", JInt(x)) => ("age", JInt(x+1))
     *   case x => x
     * }
     * </pre>
     */
    def mapField(f: JField => JField): JValue = {
      def rec(v: JValue): JValue = v match {
        case JObject(l) => JObject(l.map { case (n, v) => f(n, rec(v)) })
        case JArray(l) => JArray(l.map(rec))
        case x => x
      }
      rec(this)
    }

    /** Return a new JValue resulting from applying the given partial function <code>f</code>
     * to each field in JSON.
     * <p>
     * Example:<pre>
     * JObject(("age", JInt(10)) :: Nil) transformField {
     *   case ("age", JInt(x)) => ("age", JInt(x+1))
     * }
     * </pre>
     */
    def transformField(f: PartialFunction[JField, JField]): JValue = mapField { x =>
      if (f.isDefinedAt(x)) f(x) else x
    }

    /** Return a new JValue resulting from applying the given partial function <code>f</code>
<<<<<<< HEAD
     * to each value in JSON.
     * <p>
     * Example:<pre>
     * JArray(JInt(1) :: JInt(2) :: Nil) transform { case JInt(x) => JInt(x+1) }
     * </pre>
     */
=======
      * to each element in JSON.
      * <p>
      * Example:<pre>
      * JArray(JInt(1) :: JInt(2) :: Nil) transform { case JInt(x) => JInt(x+1) }
      * </pre>
      */
>>>>>>> 8a53ed83
    def transform(f: PartialFunction[JValue, JValue]): JValue = map { x =>
      if (f.isDefinedAt(x)) f(x) else x
    }

    /** Return a new JValue resulting from replacing the value at the specified field
      * path with the replacement value provided. This has no effect if the path is empty
      * or if the value is not a JObject instance.
      * <p>
      * Example:<pre>
      * JObject(List(JField("foo", JObject(List(JField("bar", JInt(1))))))).replace("foo" :: "bar" :: Nil, JString("baz"))
      * // returns JObject(List(JField("foo", JObject(List(JField("bar", JString("baz")))))))
      * </pre>
      */
    def replace(l: List[String], replacement: JValue): JValue = {
      def rep(l: List[String], in: JValue): JValue = {
        l match {
          case x :: xs => in match {
            case JObject(fields) => JObject(
              fields.map {
                case JField(`x`, value) => JField(x, if (xs == Nil) replacement else rep(xs, value))
                case field => field
              }
            )
            case other => other
          }

          case Nil => in
        }
      }

      rep(l, this)
    }

    /** Return the first field from JSON which matches the given predicate.
     * <p>
     * Example:<pre>
     * JObject(("age", JInt(2))) findField { case (n, v) => n == "age" }
     * </pre>
     */
    def findField(p: JField => Boolean): Option[JField] = {
      def find(json: JValue): Option[JField] = json match {
        case JObject(fs) if (fs find p).isDefined => return fs find p
        case JObject(fs) => fs.flatMap { case (n, v) => find(v) }.headOption
        case JArray(l) => l.flatMap(find _).headOption
        case _ => None
      }
      find(this)
    }

    /** Return the first element from JSON which matches the given predicate.
      * <p>
      * Example:<pre>
      * JArray(JInt(1) :: JInt(2) :: Nil) find { _ == JInt(2) } == Some(JInt(2))
      * </pre>
      */
    def find(p: JValue => Boolean): Option[JValue] = {
      def find(json: JValue): Option[JValue] = {
        if (p(json)) return Some(json)
        json match {
          case JObject(fs) => fs.flatMap { case (n, v) => find(v) }.headOption
          case JArray(l) => l.flatMap(find _).headOption
          case _ => None
        }
      }
      find(this)
    }

<<<<<<< HEAD
    /** Return a List of all fields which matches the given predicate.
     * <p>
     * Example:<pre>
     * JObject(("age", JInt(10)) :: Nil) filterField {
     *   case ("age", JInt(x)) if x > 18 => true
     *   case _          => false
     * }
     * </pre>
     */
    def filterField(p: JField => Boolean): List[JField] = 
      foldField(List[JField]())((acc, e) => if (p(e)) e :: acc else acc).reverse

    /** Return a List of all values which matches the given predicate.
     * <p>
     * Example:<pre>
     * JArray(JInt(1) :: JInt(2) :: Nil) filter { case JInt(x) => x > 1; case _ => false }
     * </pre>
     */
=======
    /** Return a List of all elements which matches the given predicate.
      * <p>
      * Example:<pre>
      * JArray(JInt(1) :: JInt(2) :: Nil) filter { case JInt(x) => x > 1; case _ => false }
      * </pre>
      */
>>>>>>> 8a53ed83
    def filter(p: JValue => Boolean): List[JValue] =
      fold(List[JValue]())((acc, e) => if (p(e)) e :: acc else acc).reverse

    /** 
      * To make 2.10 happy
      */
    def withFilter(p: JValue => Boolean) = new WithFilter(this, p)
    
    final class WithFilter(self: JValue, p: JValue => Boolean) {
      def map[A](f: JValue => A): List[A] = self filter p map f
      def flatMap[A](f: JValue => List[A]) = self filter p flatMap f
      def withFilter(q: JValue => Boolean): WithFilter = new WithFilter(self, x => p(x) && q(x))
      def foreach[U](f: JValue => U): Unit = self filter p foreach f
    }
    
    /** Concatenate with another JSON.
      * This is a concatenation monoid: (JValue, ++, JNothing)
      * <p>
      * Example:<pre>
      * JArray(JInt(1) :: JInt(2) :: Nil) ++ JArray(JInt(3) :: Nil) ==
      * JArray(List(JInt(1), JInt(2), JInt(3)))
      * </pre>
      */
    def ++(other: JValue) = {
      def append(value1: JValue, value2: JValue): JValue = (value1, value2) match {
        case (JNothing, x) => x
        case (x, JNothing) => x
        case (JArray(xs), JArray(ys)) => JArray(xs ::: ys)
        case (JArray(xs), v: JValue) => JArray(xs ::: List(v))
        case (v: JValue, JArray(xs)) => JArray(v :: xs)
        case (x, y) => JArray(x :: y :: Nil)
      }
      append(this, other)
    }

<<<<<<< HEAD
    /** Return a JSON where all fields matching the given predicate are removed.
     * <p>
     * Example:<pre>
     * JObject(("age", JInt(10)) :: Nil) removeField {
     *   case ("age", _) => true
     *   case _          => false
     * }
     * </pre>
     */
    def removeField(p: JField => Boolean): JValue = this mapField {
      case x if p(x) => (x._1, JNothing)
      case x => x
    }

    /** Return a JSON where all values matching the given predicate are removed.
     * <p>
     * Example:<pre>
     * JArray(JInt(1) :: JInt(2) :: JNull :: Nil) remove { _ == JNull }
     * </pre>
     */
=======
    /** Return a JSON where all elements matching the given predicate are removed.
      * <p>
      * Example:<pre>
      * JArray(JInt(1) :: JInt(2) :: JNull :: Nil) remove { _ == JNull }
      * </pre>
      */
>>>>>>> 8a53ed83
    def remove(p: JValue => Boolean): JValue = this map {
      case x if p(x) => JNothing
      case x => x
    }

    /** Extract a value from a JSON.
      * <p>
      * Value can be:
      * <ul>
      *   <li>case class</li>
      *   <li>primitive (String, Boolean, Date, etc.)</li>
      *   <li>supported collection type (List, Seq, Map[String, _], Set)</li>
      *   <li>any type which has a configured custom deserializer</li>
      * </ul>
      * <p>
      * Example:<pre>
      * case class Person(name: String)
      * JObject(JField("name", JString("joe")) :: Nil).extract[Person] == Person("joe")
      * </pre>
      */
    def extract[A](implicit formats: Formats, mf: scala.reflect.Manifest[A]): A =
      Extraction.extract(this)(formats, mf)

    /** Extract a value from a JSON.
      * <p>
      * Value can be:
      * <ul>
      *   <li>case class</li>
      *   <li>primitive (String, Boolean, Date, etc.)</li>
      *   <li>supported collection type (List, Seq, Map[String, _], Set)</li>
      *   <li>any type which has a configured custom deserializer</li>
      * </ul>
      * <p>
      * Example:<pre>
      * case class Person(name: String)
      * JObject(JField("name", JString("joe")) :: Nil).extractOpt[Person] == Some(Person("joe"))
      * </pre>
      */
    def extractOpt[A](implicit formats: Formats, mf: scala.reflect.Manifest[A]): Option[A] =
      Extraction.extractOpt(this)(formats, mf)

    /** Extract a value from a JSON using a default value.
      * <p>
      * Value can be:
      * <ul>
      *   <li>case class</li>
      *   <li>primitive (String, Boolean, Date, etc.)</li>
      *   <li>supported collection type (List, Seq, Map[String, _], Set)</li>
      *   <li>any type which has a configured custom deserializer</li>
      * </ul>
      * <p>
      * Example:<pre>
      * case class Person(name: String)
      * JNothing.extractOrElse(Person("joe")) == Person("joe")
      * </pre>
      */
    def extractOrElse[A](default: => A)(implicit formats: Formats, mf: scala.reflect.Manifest[A]): A =
      Extraction.extractOpt(this)(formats, mf).getOrElse(default)

    def toOpt: Option[JValue] = this match {
      case JNothing => None
      case json     => Some(json)
    }
  }

  case object JNothing extends JValue {
    type Values = None.type
    def values = None
  }
  case object JNull extends JValue {
    type Values = Null
    def values = null
  }
  case class JString(s: String) extends JValue {
    type Values = String
    def values = s
  }
  case class JDouble(num: Double) extends JValue {
    type Values = Double
    def values = num
  }
  case class JInt(num: BigInt) extends JValue {
    type Values = BigInt
    def values = num
  }
  case class JBool(value: Boolean) extends JValue {
    type Values = Boolean
    def values = value
  }
  
  case class JObject(obj: List[JField]) extends JValue {
    type Values = Map[String, Any]
    def values = obj.map { case (n, v) => (n, v.values) } toMap

    override def equals(that: Any): Boolean = that match {
      case o: JObject => obj.toSet == o.obj.toSet
      case _ => false
    }

    override def hashCode = obj.toSet[JField].hashCode
  }
  case object JObject {
    def apply(fs: JField*): JObject = JObject(fs.toList)
  }

  case class JArray(arr: List[JValue]) extends JValue {
    type Values = List[Any]
    def values = arr.map(_.values)
    override def apply(i: Int): JValue = arr(i)
  }

  type JField = (String, JValue)
  object JField {
    def apply(name: String, value: JValue) = (name, value)
    def unapply(f: JField): Option[(String, JValue)] = Some(f)
  }

  /** Renders JSON.
    * @see Printer#compact
    * @see Printer#pretty
    */
  def render(value: JValue): Document = value match {
    case null          => text("null")
    case JBool(true)   => text("true")
    case JBool(false)  => text("false")
    case JDouble(n)    => text(n.toString)
    case JInt(n)       => text(n.toString)
    case JNull         => text("null")
    case JString(null) => text("null")
    case JString(s)    => text("\"" + quote(s) + "\"")
    case JArray(arr)   => text("[") :: series(trimArr(arr).map(render)) :: text("]")
<<<<<<< HEAD
    case JObject(obj)  =>
      val nested = break :: fields(trimObj(obj).map { case (name, value) => text("\"" + name + "\":") :: render(value) })
=======
    case JField(n, v)  => text("\"" + quote(n) + "\":") :: render(v)
    case JObject(obj)  =>
      val nested = break :: fields(trimObj(obj).map(f => text("\"" + quote(f.name) + "\":") :: render(f.value)))
>>>>>>> 8a53ed83
      text("{") :: nest(2, nested) :: break :: text("}")
    case JNothing      => sys.error("can't render 'nothing'") //TODO: this should not throw an exception
  }

  private def trimArr(xs: List[JValue]) = xs.filter(_ != JNothing)
<<<<<<< HEAD
  private def trimObj(xs: List[JField]) = xs.filter(_._2 != JNothing)
  private def series(docs: List[Document]) = fold(punctuate(text(","), docs))
  private def fields(docs: List[Document]) = fold(punctuate(text(",") :: break, docs))
  private def fold(docs: List[Document]) = docs.foldLeft[Document](empty)(_ :: _)

  private def punctuate(p: => Document, docs: List[Document]): List[Document] = {
    def prepend(d: DocText, ds: List[Document]) = ds match {
      case DocText(h) :: t => DocText(h + d.txt) :: t
      case _ => d :: ds
    }
=======
  private def trimObj(xs: List[JField]) = xs.filter(_.value != JNothing)
  private def series(docs: List[Document]) = punctuate(text(","), docs)
  private def fields(docs: List[Document]) = punctuate(text(",") :: break, docs)
>>>>>>> 8a53ed83

  private def punctuate(p: Document, docs: List[Document]): Document =
    if (docs.length == 0) empty
    else docs.reduceLeft((d1, d2) => d1 :: p :: d2)

  private[json] def quote(s: String): String = {
    val buf = new StringBuilder
    appendEscapedString(buf, s)
    buf.toString
  }

  private def appendEscapedString(buf: StringBuilder, s: String) {
    for (i <- 0 until s.length) {
      val c = s.charAt(i)
      buf.append(c match {
        case '"'  => "\\\""
        case '\\' => "\\\\"
        case '\b' => "\\b"
        case '\f' => "\\f"
        case '\n' => "\\n"
        case '\r' => "\\r"
        case '\t' => "\\t"
        case c if ((c >= '\u0000' && c < '\u0020')) => "\\u%04x".format(c: Int)
        case c => c
      })
    }
  }

  /** Renders JSON directly to string in compact format.
    * This is an optimized version of compact(render(value))
    * when the intermediate Document is not needed.
    */
  def compactRender(value: JValue): String = {
    bufRender(value, new StringBuilder).toString()
  }

  /**
   *
   * @param value the JSON to render
   * @param buf the buffer to render the JSON into. may not be empty
   */
  private def bufRender(value: JValue, buf: StringBuilder): StringBuilder = value match {
    case null          => buf.append("null")
    case JBool(true)   => buf.append("true")
    case JBool(false)  => buf.append("false")
    case JDouble(n)    => buf.append(n.toString)
    case JInt(n)       => buf.append(n.toString)
    case JNull         => buf.append("null")
    case JString(null) => buf.append("null")
    case JString(s)    => bufQuote(s, buf)
    case JArray(arr)   => bufRenderArr(arr, buf)
    case JField(k, v)  => bufQuote(k, buf).append(":"); bufRender(v, buf)
    case JObject(obj)  => bufRenderObj(obj, buf)
    case JNothing      => sys.error("can't render 'nothing'") //TODO: this should not throw an exception
  }

  private def bufRenderArr(xs: List[JValue], buf: StringBuilder): StringBuilder = {
    buf.append("[") //open array
    if (!xs.isEmpty) {
      xs.foreach(elem => Option(elem) match {
        case Some(e) =>
          if (e != JNothing) {
            bufRender(e, buf)
            buf.append(",")
          }
        case None => buf.append("null,")
      })
      if (buf.last == ',')
        buf.deleteCharAt(buf.length - 1) //delete last comma
    }
    buf.append("]")
    buf
  }

  private def bufRenderObj(xs: List[JField], buf: StringBuilder): StringBuilder = {
    buf.append("{") //open bracket
    if (!xs.isEmpty) {
      xs.foreach(elem => if (elem.value != JNothing) {
        bufQuote(elem.name, buf)
        buf.append(":")
        bufRender(elem.value, buf)
        buf.append(",")
      })
      if (buf.last == ',')
        buf.deleteCharAt(buf.length - 1) //delete last comma
    }
    buf.append("}") //close bracket
    buf
  }

  private def bufQuote(s: String, buf: StringBuilder): StringBuilder = {
    buf.append("\"") //open quote
    appendEscapedString(buf, s)
    buf.append("\"") //close quote
    buf
  }

}

/** Basic implicit conversions from primitive types into JSON.
  * Example:<pre>
  * import net.liftweb.json.Implicits._
  * JObject(JField("name", "joe") :: Nil) == JObject(JField("name", JString("joe")) :: Nil)
  * </pre>
  */
object Implicits extends Implicits
trait Implicits {
  implicit def int2jvalue(x: Int) = JInt(x)
  implicit def long2jvalue(x: Long) = JInt(x)
  implicit def bigint2jvalue(x: BigInt) = JInt(x)
  implicit def double2jvalue(x: Double) = JDouble(x)
  implicit def float2jvalue(x: Float) = JDouble(x)
  implicit def bigdecimal2jvalue(x: BigDecimal) = JDouble(x.doubleValue)
  implicit def boolean2jvalue(x: Boolean) = JBool(x)
  implicit def string2jvalue(x: String) = JString(x)
}

/** A DSL to produce valid JSON.
  * Example:<pre>
  * import net.liftweb.json.JsonDSL._
  * ("name", "joe") ~ ("age", 15) == JObject(JField("name",JString("joe")) :: JField("age",JInt(15)) :: Nil)
  * </pre>
  */
object JsonDSL extends JsonDSL
trait JsonDSL extends Implicits {
  implicit def seq2jvalue[A <% JValue](s: Traversable[A]) =
    JArray(s.toList.map { a => val v: JValue = a; v })

  implicit def map2jvalue[A <% JValue](m: Map[String, A]) =
    JObject(m.toList.map { case (k, v) => JField(k, v) })

  implicit def option2jvalue[A <% JValue](opt: Option[A]): JValue = opt match {
    case Some(x) => x
    case None => JNothing
  }

  implicit def symbol2jvalue(x: Symbol) = JString(x.name)
  implicit def pair2jvalue[A <% JValue](t: (String, A)) = JObject(List(JField(t._1, t._2)))
  implicit def list2jvalue(l: List[JField]) = JObject(l)
  implicit def jobject2assoc(o: JObject) = new JsonListAssoc(o.obj)
  implicit def pair2Assoc[A <% JValue](t: (String, A)) = new JsonAssoc(t)

  class JsonAssoc[A <% JValue](left: (String, A)) {
    def ~[B <% JValue](right: (String, B)) = {
      val l: JValue = left._2
      val r: JValue = right._2
      JObject(JField(left._1, l) :: JField(right._1, r) :: Nil)
    }

    def ~(right: JObject) = {
      val l: JValue = left._2
      JObject(JField(left._1, l) :: right.obj)
    }
  }

  class JsonListAssoc(left: List[JField]) {
    def ~(right: (String, JValue)) = JObject(left ::: List(JField(right._1, right._2)))
    def ~(right: JObject) = JObject(left ::: right.obj)
  }
}

/** Printer converts JSON to String.
  * Before printing a <code>JValue</code> needs to be rendered into scala.text.Document.
  * <p>
  * Example:<pre>
  * pretty(render(json))
  * </pre>
  *
  * @see net.liftweb.json.JsonAST#render
  */
object Printer extends Printer
trait Printer {
  import java.io._
  import scala.text._

  /** Compact printing (no whitespace etc.)
    */
  def compact(d: Document): String = compact(d, new StringWriter).toString

  /** Compact printing (no whitespace etc.)
    */
  def compact[A <: Writer](d: Document, out: A): A = {
    def layout(docs: List[Document]): Unit = docs match {
      case Nil                   =>
      case DocText(s) :: rs      => out.write(s); layout(rs)
      case DocCons(d1, d2) :: rs => layout(d1 :: d2 :: rs)
      case DocBreak :: rs        => layout(rs)
      case DocNest(_, d) :: rs   => layout(d :: rs)
      case DocGroup(d) :: rs     => layout(d :: rs)
      case DocNil :: rs          => layout(rs)
      case _ :: rs               => layout(rs)
    }

    layout(List(d))
    out.flush
    out
  }

  /** Pretty printing.
    */
  def pretty(d: Document): String = pretty(d, new StringWriter).toString

  /** Pretty printing.
    */
  def pretty[A <: Writer](d: Document, out: A): A = {
    d.format(0, out)
    out
  }
}<|MERGE_RESOLUTION|>--- conflicted
+++ resolved
@@ -40,33 +40,19 @@
     type Values
 
     /** XPath-like expression to query JSON fields by name. Matches only fields on
-<<<<<<< HEAD
      * next level.
      * <p>
      * Example:<pre>
      * json \ "name"
      * </pre>
      */
-    def \(nameToFind: String): JValue =
+    def \(nameToFind: String): JValue = {
       findDirectByName(List(this), nameToFind) match {
-=======
-      * next level.
-      * <p>
-      * Example:<pre>
-      * json \ "name"
-      * </pre>
-      */
-    def \(nameToFind: String): JValue = {
-      val p = (json: JValue) => json match {
-        case JField(name, value) if name == nameToFind => true
-        case _ => false
-      }
-      findDirect(children, p) match {
->>>>>>> 8a53ed83
         case Nil => JNothing
         case x :: Nil => x
         case x => JArray(x)
       }
+    }
 
     private def findDirectByName(xs: List[JValue], name: String): List[JValue] = xs.flatMap {
       case JObject(l) => l.filter {
@@ -154,7 +140,6 @@
     def values: Values
 
     /** Return direct child elements.
-<<<<<<< HEAD
      * <p>
      * Example:<pre>
      * JArray(JInt(1) :: JInt(2) :: Nil).children == List(JInt(1), JInt(2))
@@ -162,15 +147,6 @@
      */
     def children: List[JValue] = this match {
       case JObject(l) => l map (_._2)
-=======
-      * <p>
-      * Example:<pre>
-      * JArray(JInt(1) :: JInt(2) :: Nil).children == List(JInt(1), JInt(2))
-      * </pre>
-      */
-    def children = this match {
-      case JObject(l) => l
->>>>>>> 8a53ed83
       case JArray(l) => l
       case _ => Nil
     }
@@ -213,7 +189,6 @@
     }
 
     /** Return a new JValue resulting from applying the given function <code>f</code>
-<<<<<<< HEAD
      * to each value in JSON.
      * <p>
      * Example:<pre>
@@ -223,14 +198,6 @@
      * }
      * </pre>
      */
-=======
-      * to each element in JSON.
-      * <p>
-      * Example:<pre>
-      * JArray(JInt(1) :: JInt(2) :: Nil) map { case JInt(x) => JInt(x+1); case x => x }
-      * </pre>
-      */
->>>>>>> 8a53ed83
     def map(f: JValue => JValue): JValue = {
       def rec(v: JValue): JValue = v match {
         case JObject(l) => f(JObject(l.map { case (n, v) => (n, rec(v)) }))
@@ -273,21 +240,12 @@
     }
 
     /** Return a new JValue resulting from applying the given partial function <code>f</code>
-<<<<<<< HEAD
      * to each value in JSON.
      * <p>
      * Example:<pre>
-     * JArray(JInt(1) :: JInt(2) :: Nil) transform { case JInt(x) => JInt(x+1) }
-     * </pre>
-     */
-=======
-      * to each element in JSON.
-      * <p>
-      * Example:<pre>
       * JArray(JInt(1) :: JInt(2) :: Nil) transform { case JInt(x) => JInt(x+1) }
       * </pre>
       */
->>>>>>> 8a53ed83
     def transform(f: PartialFunction[JValue, JValue]): JValue = map { x =>
       if (f.isDefinedAt(x)) f(x) else x
     }
@@ -355,8 +313,7 @@
       find(this)
     }
 
-<<<<<<< HEAD
-    /** Return a List of all fields which matches the given predicate.
+    /** Return a List of all fields that match the given predicate.
      * <p>
      * Example:<pre>
      * JObject(("age", JInt(10)) :: Nil) filterField {
@@ -370,18 +327,10 @@
 
     /** Return a List of all values which matches the given predicate.
      * <p>
-     * Example:<pre>
-     * JArray(JInt(1) :: JInt(2) :: Nil) filter { case JInt(x) => x > 1; case _ => false }
-     * </pre>
-     */
-=======
-    /** Return a List of all elements which matches the given predicate.
-      * <p>
       * Example:<pre>
       * JArray(JInt(1) :: JInt(2) :: Nil) filter { case JInt(x) => x > 1; case _ => false }
       * </pre>
       */
->>>>>>> 8a53ed83
     def filter(p: JValue => Boolean): List[JValue] =
       fold(List[JValue]())((acc, e) => if (p(e)) e :: acc else acc).reverse
 
@@ -417,7 +366,6 @@
       append(this, other)
     }
 
-<<<<<<< HEAD
     /** Return a JSON where all fields matching the given predicate are removed.
      * <p>
      * Example:<pre>
@@ -434,18 +382,10 @@
 
     /** Return a JSON where all values matching the given predicate are removed.
      * <p>
-     * Example:<pre>
-     * JArray(JInt(1) :: JInt(2) :: JNull :: Nil) remove { _ == JNull }
-     * </pre>
-     */
-=======
-    /** Return a JSON where all elements matching the given predicate are removed.
-      * <p>
       * Example:<pre>
       * JArray(JInt(1) :: JInt(2) :: JNull :: Nil) remove { _ == JNull }
       * </pre>
       */
->>>>>>> 8a53ed83
     def remove(p: JValue => Boolean): JValue = this map {
       case x if p(x) => JNothing
       case x => x
@@ -538,7 +478,11 @@
   
   case class JObject(obj: List[JField]) extends JValue {
     type Values = Map[String, Any]
-    def values = obj.map { case (n, v) => (n, v.values) } toMap
+    def values =
+      obj.map {
+        case (n, v) =>
+          (n, v.values)
+      }.toMap
 
     override def equals(that: Any): Boolean = that match {
       case o: JObject => obj.toSet == o.obj.toSet
@@ -577,35 +521,16 @@
     case JString(null) => text("null")
     case JString(s)    => text("\"" + quote(s) + "\"")
     case JArray(arr)   => text("[") :: series(trimArr(arr).map(render)) :: text("]")
-<<<<<<< HEAD
     case JObject(obj)  =>
-      val nested = break :: fields(trimObj(obj).map { case (name, value) => text("\"" + name + "\":") :: render(value) })
-=======
-    case JField(n, v)  => text("\"" + quote(n) + "\":") :: render(v)
-    case JObject(obj)  =>
-      val nested = break :: fields(trimObj(obj).map(f => text("\"" + quote(f.name) + "\":") :: render(f.value)))
->>>>>>> 8a53ed83
+      val nested = break :: fields(trimObj(obj).map { case (name, value) => text("\"" + quote(name) + "\":") :: render(value) })
       text("{") :: nest(2, nested) :: break :: text("}")
     case JNothing      => sys.error("can't render 'nothing'") //TODO: this should not throw an exception
   }
 
   private def trimArr(xs: List[JValue]) = xs.filter(_ != JNothing)
-<<<<<<< HEAD
   private def trimObj(xs: List[JField]) = xs.filter(_._2 != JNothing)
-  private def series(docs: List[Document]) = fold(punctuate(text(","), docs))
-  private def fields(docs: List[Document]) = fold(punctuate(text(",") :: break, docs))
-  private def fold(docs: List[Document]) = docs.foldLeft[Document](empty)(_ :: _)
-
-  private def punctuate(p: => Document, docs: List[Document]): List[Document] = {
-    def prepend(d: DocText, ds: List[Document]) = ds match {
-      case DocText(h) :: t => DocText(h + d.txt) :: t
-      case _ => d :: ds
-    }
-=======
-  private def trimObj(xs: List[JField]) = xs.filter(_.value != JNothing)
   private def series(docs: List[Document]) = punctuate(text(","), docs)
   private def fields(docs: List[Document]) = punctuate(text(",") :: break, docs)
->>>>>>> 8a53ed83
 
   private def punctuate(p: Document, docs: List[Document]): Document =
     if (docs.length == 0) empty
@@ -657,7 +582,6 @@
     case JString(null) => buf.append("null")
     case JString(s)    => bufQuote(s, buf)
     case JArray(arr)   => bufRenderArr(arr, buf)
-    case JField(k, v)  => bufQuote(k, buf).append(":"); bufRender(v, buf)
     case JObject(obj)  => bufRenderObj(obj, buf)
     case JNothing      => sys.error("can't render 'nothing'") //TODO: this should not throw an exception
   }
@@ -683,12 +607,15 @@
   private def bufRenderObj(xs: List[JField], buf: StringBuilder): StringBuilder = {
     buf.append("{") //open bracket
     if (!xs.isEmpty) {
-      xs.foreach(elem => if (elem.value != JNothing) {
-        bufQuote(elem.name, buf)
-        buf.append(":")
-        bufRender(elem.value, buf)
-        buf.append(",")
-      })
+      xs.foreach {
+        case (name, value) if value != JNothing =>
+          bufQuote(name, buf)
+          buf.append(":")
+          bufRender(value, buf)
+          buf.append(",")
+
+        case _ => // omit fields with value of JNothing
+      }
       if (buf.last == ',')
         buf.deleteCharAt(buf.length - 1) //delete last comma
     }
