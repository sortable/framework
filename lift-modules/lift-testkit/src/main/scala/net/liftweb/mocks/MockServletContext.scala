/*
 * Copyright 2008-2010 WorldWide Conferencing, LLC
 *
 * Licensed under the Apache License, Version 2.0 (the "License");
 * you may not use this file except in compliance with the License.
 * You may obtain a copy of the License at
 *
 *     http://www.apache.org/licenses/LICENSE-2.0
 *
 * Unless required by applicable law or agreed to in writing, software
 * distributed under the License is distributed on an "AS IS" BASIS,
 * WITHOUT WARRANTIES OR CONDITIONS OF ANY KIND, either express or implied.
 * See the License for the specific language governing permissions and
 * limitations under the License.
 */

package net.liftweb {
package mocks {

import _root_.scala.collection.mutable.HashMap
import _root_.java.io.PrintWriter
import _root_.java.io.StringReader
import _root_.java.io.BufferedReader
import _root_.java.io.ByteArrayOutputStream
import _root_.java.io.ByteArrayInputStream
import _root_.java.io.FileInputStream
import _root_.java.io.InputStream
import _root_.java.io.StringBufferInputStream
import _root_.java.io.File
import _root_.java.util.Arrays
import _root_.java.util.Date
import _root_.java.util.Locale
import _root_.java.util.Vector
import _root_.javax.servlet._
import _root_.javax.servlet.http._
import scala.collection.JavaConversions._

/**
 * An example of how to use these mock classes in your unit tests:
 *
 *   def testLiftCore = {
 *     val output = new ByteArrayOutputStream
 *     val outputStream = new MockServletOutputStream(output)
 *     val writer = new PrintWriter(outputStream)
 *
 *     val req = new MockHttpServletRequest
 *     req.method = "GET"
 *     req.path = "/"
 *     val res = new MockHttpServletResponse(writer, outputStream)
 *
 *     val filter = new LiftFilter
 *     filter.init(new MockFilterConfig(new MockServletContext("target/test1-1.0-SNAPSHOT")))
 *     filter.doFilter(req, res,new DoNothingFilterChain)
 *     assertTrue(output.toString.startsWith("<?xml"))
 *   }
 */



/**
 * A Mock ServletContext. LiftFilter expects a ServletContext inside a FilterConfig
 *
 * @param target the target directory where your template files live
 *
 * @author Steve Jenson (stevej@pobox.com)
 */
class MockServletContext(var target: String) extends ServletContext {
  def getInitParameter(f: String): String = null
  def getInitParameterNames(): java.util.Enumeration[Object] = new Vector[AnyRef]().elements
  def getAttribute(f: String): Object = null
  def getAttributeNames(): java.util.Enumeration[Object]  = new Vector[AnyRef]().elements
  def removeAttribute(name: String) {}
  def setAttribute(name: String, o: Object) {}
  def getContext(path: String): ServletContext  = this
  def getMajorVersion() = 2
  def getMimeType(file: String): String = null
  def getMinorVersion() = 3
  def getRealPath(path: String): String = null
  def getNamedDispatcher(name: String): RequestDispatcher = null
  def getRequestDispatcher(path: String): RequestDispatcher = null
  def getResource(path: String): java.net.URL = null
  def getResourceAsStream(path: String): java.io.InputStream = {
    val file = new File(target + path)
    if (file.exists) {
      new FileInputStream(file)
    } else {
      null
    }
  }

  def getResourcePaths(path: String): java.util.Set[Object] = null
  def getServerInfo(): String = null
  def getServlet(name: String): Servlet = null
  def getServletContextName(): String = null
  def getServletNames(): java.util.Enumeration[Object] = new Vector[AnyRef]().elements
  def getServlets(): java.util.Enumeration[Object] = new Vector[AnyRef]().elements
  def log(msg: String, t: Throwable) {
    t.printStackTrace
    log(msg)
  }
  def log(e: Exception, msg: String) {
    e.printStackTrace
    log(msg)
  }
  def log(msg: String) = println("MockServletContext.log: " + msg)
  def getContextPath(): String = null
}


/**
 * A Mock FilterConfig. Construct with a MockServletContext and pass into
 * LiftFilter.init
 */
class MockFilterConfig(servletContext: ServletContext) extends FilterConfig {
  def getFilterName(): String = "LiftFilter" // as in lift's default web.xml
  def getInitParameter(key: String): String = null
  def getInitParameterNames(): java.util.Enumeration[Object]  = new Vector[AnyRef]().elements
  def getServletContext(): ServletContext = servletContext
}

/**
 * A FilterChain that does nothing.
 *
 * @author Steve Jenson (stevej@pobox.com)
 */
class DoNothingFilterChain extends FilterChain {
  def doFilter(req: ServletRequest, res: ServletResponse) {println("doing nothing")}
}

/**
 * A Mock ServletInputStream. Pass in any ol InputStream like a ByteArrayInputStream.
 *
 * @author Steve Jenson (stevej@pobox.com)
 */
class MockServletInputStream(is: InputStream) extends ServletInputStream {
  def read() = is.read()
}

/**
 * A Mock ServletOutputStream. Pass in any ol' OutputStream like a ByteArrayOuputStream.
 *
 * @author Steve Jenson (stevej@pobox.com)
 */
class MockServletOutputStream(os: ByteArrayOutputStream) extends ServletOutputStream {
  def write(b: Int) {
    os.write(b)
  }
}

/**
 * A Mock HttpSession implementation.
 *
 * @author Steve Jenson (stevej@pobox.com)
 */
class MockHttpSession extends HttpSession {
  @volatile protected var values: Map[String, Object] = Map()
  @volatile protected var attr: Map[String, Object] = Map()

<<<<<<< HEAD
=======
  import scala.collection.jcl.Conversions._

>>>>>>> 8f9cc04d
  protected var maxii: Int = 0
  protected var creationTime: Long = System.currentTimeMillis
  def isNew = false
  def invalidate {}
  def getValue(key: String): Object = values.get(key) match {
    case Some(v) => v
    case None => null
  }
  def removeValue(key: String): Unit = values -= key
  def putValue(key: String, value: Object): Unit = values += (key -> value)
  def getAttribute(key: String): Object = attr.get(key) match {
      case Some(v) => v
      case None => null
    }
  def removeAttribute(key: String): Unit = attr -= key
  def setAttribute(key: String, value: Object): Unit = attr += (key -> value)
  def getValueNames(): Array[String] = values.keys.toList.toArray
  def getAttributeNames(): java.util.Enumeration[Object] = new java.util.Enumeration[Object] {
<<<<<<< HEAD
    private val keys = attr.keys.iterator
=======
    private val keys = attr.keys
>>>>>>> 8f9cc04d
    def hasMoreElements() = keys.hasNext
    def nextElement(): Object = keys.next
  }
  def getSessionContext(): HttpSessionContext = null
  def getMaxInactiveInterval(): Int = maxii
  def setMaxInactiveInterval(i: Int): Unit = maxii = i
  def getServletContext(): ServletContext = null
  def getLastAccessedTime(): Long = 0L
  def getId(): String = null
  def getCreationTime(): Long = creationTime
}

}
}<|MERGE_RESOLUTION|>--- conflicted
+++ resolved
@@ -156,11 +156,8 @@
   @volatile protected var values: Map[String, Object] = Map()
   @volatile protected var attr: Map[String, Object] = Map()
 
-<<<<<<< HEAD
-=======
-  import scala.collection.jcl.Conversions._
+  import scala.collection.javaConversions._
 
->>>>>>> 8f9cc04d
   protected var maxii: Int = 0
   protected var creationTime: Long = System.currentTimeMillis
   def isNew = false
@@ -179,11 +176,7 @@
   def setAttribute(key: String, value: Object): Unit = attr += (key -> value)
   def getValueNames(): Array[String] = values.keys.toList.toArray
   def getAttributeNames(): java.util.Enumeration[Object] = new java.util.Enumeration[Object] {
-<<<<<<< HEAD
     private val keys = attr.keys.iterator
-=======
-    private val keys = attr.keys
->>>>>>> 8f9cc04d
     def hasMoreElements() = keys.hasNext
     def nextElement(): Object = keys.next
   }
