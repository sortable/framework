/*
 * Copyright 2007-2011 WorldWide Conferencing, LLC
 *
 * Licensed under the Apache License, Version 2.0 (the "License");
 * you may not use this file except in compliance with the License.
 * You may obtain a copy of the License at
 *
 *     http://www.apache.org/licenses/LICENSE-2.0
 *
 * Unless required by applicable law or agreed to in writing, software
 * distributed under the License is distributed on an "AS IS" BASIS,
 * WITHOUT WARRANTIES OR CONDITIONS OF ANY KIND, either express or implied.
 * See the License for the specific language governing permissions and
 * limitations under the License.
 */

package net.liftweb
package http
package js

import net.liftweb.http._
import net.liftweb.common._

/**
 * the default mechanisms for doing Ajax and Comet in Lift
 */
object ScriptRenderer {
  /**
   * Renders the default ajax script use by lift
   */
  def ajaxScript = JsCmds.Run("""

(function() {

  window.liftAjax = {
    lift_ajaxQueue: [],
    lift_ajaxInProcess: null,
    lift_doCycleQueueCnt: 0,
    lift_ajaxShowing: false,
    lift_ajaxRetryCount: """ + (LiftRules.ajaxRetryCount openOr 3) + """,

    lift_ajaxHandler: function(theData, theSuccess, theFailure, responseType){
	  var toSend = {retryCnt: 0};
	  toSend.when = (new Date()).getTime();
	  toSend.theData = theData;
	  toSend.onSuccess = theSuccess;
	  toSend.onFailure = theFailure;
	  toSend.responseType = responseType;

	  liftAjax.lift_ajaxQueue.push(toSend);
	  liftAjax.lift_ajaxQueueSort();
	  liftAjax.lift_doCycleQueueCnt++;
	  liftAjax.lift_doAjaxCycle();
	  return false; // buttons in forms don't trigger the form

    },

    lift_uriSuffix: undefined,

    lift_ajaxQueueSort: function() {
      liftAjax.lift_ajaxQueue.sort(function (a, b) {return a.when - b.when;});
    },

    lift_defaultFailure: function() {
      """ + (LiftRules.ajaxDefaultFailure.map(_().toJsCmd) openOr "") + """
    },

    lift_startAjax: function() {
      liftAjax.lift_ajaxShowing = true;
      """ + (LiftRules.ajaxStart.map(_().toJsCmd) openOr "") + """
    },

    lift_endAjax: function() {
      liftAjax.lift_ajaxShowing = false;
      """ + (LiftRules.ajaxEnd.map(_().toJsCmd) openOr "") + """
    },

    lift_testAndShowAjax: function() {
      if (liftAjax.lift_ajaxShowing && liftAjax.lift_ajaxQueue.length == 0 && liftAjax.lift_ajaxInProcess == null) {
        liftAjax.lift_endAjax();
      } else if (!liftAjax.lift_ajaxShowing && (liftAjax.lift_ajaxQueue.length > 0 || liftAjax.lift_ajaxInProcess != null)) {
        liftAjax.lift_startAjax();
      }
    },

    lift_traverseAndCall: function(node, func) {
      if (node.nodeType == 1) func(node);
      var i = 0;
      var cn = node.childNodes;

      for (i = 0; i < cn.length; i++) {
        liftAjax.lift_traverseAndCall(cn.item(i), func);
      }
    },

    lift_successRegisterGC: function() {
      setTimeout("liftAjax.lift_registerGC()", """ + LiftRules.liftGCPollingInterval + """);
    },

    lift_failRegisterGC: function() {
      setTimeout("liftAjax.lift_registerGC()", """ + LiftRules.liftGCFailureRetryTimeout + """);
    },

    lift_registerGC: function() {
      var data = "__lift__GC=_"
      """ + LiftRules.jsArtifacts.ajax(AjaxInfo(JE.JsRaw("data"),
    "POST",
    LiftRules.ajaxPostTimeout,
    false, "script",
    Full("liftAjax.lift_successRegisterGC"), Full("liftAjax.lift_failRegisterGC"))) +
          """
       },


      lift_sessionLost: function() {
        location.reload();
      },

       lift_doAjaxCycle: function() {
         if (liftAjax.lift_doCycleQueueCnt > 0) liftAjax.lift_doCycleQueueCnt--;
         var queue = liftAjax.lift_ajaxQueue;
         if (queue.length > 0) {
           var now = (new Date()).getTime();
           if (liftAjax.lift_ajaxInProcess == null && queue[0].when <= now) {
             var aboutToSend = queue.shift();

             liftAjax.lift_ajaxInProcess = aboutToSend;

             var successFunc = function(data) {
               liftAjax.lift_ajaxInProcess = null;
               if (aboutToSend.onSuccess) {
                 aboutToSend.onSuccess(data);
               }
               liftAjax.lift_doCycleQueueCnt++;
               liftAjax.lift_doAjaxCycle();
             };

             var failureFunc = function() {
               liftAjax.lift_ajaxInProcess = null;
               var cnt = aboutToSend.retryCnt;
               if (cnt < liftAjax.lift_ajaxRetryCount) {
               aboutToSend.retryCnt = cnt + 1;
                 var now = (new Date()).getTime();
                 aboutToSend.when = now + (1000 * Math.pow(2, cnt));
                 queue.push(aboutToSend);
                 liftAjax.lift_ajaxQueueSort();
               } else {
                 if (aboutToSend.onFailure) {
                   aboutToSend.onFailure();
                 } else {
                   liftAjax.lift_defaultFailure();
                 }
               }
               liftAjax.lift_doCycleQueueCnt++;
               liftAjax.lift_doAjaxCycle();
             };

             if (aboutToSend.responseType != undefined &&
                 aboutToSend.responseType != null &&
                 aboutToSend.responseType.toLowerCase() === "json") {
               liftAjax.lift_actualJSONCall(aboutToSend.theData, successFunc, failureFunc);
             } else {
               var theData = aboutToSend.theData;
               if (liftAjax.lift_uriSuffix) {
                 theData += '&' + liftAjax.lift_uriSuffix;
                 liftAjax.lift_uriSuffix = undefined;
               }
               liftAjax.lift_actualAjaxCall(theData, successFunc, failureFunc);
             }
            }
         }

         liftAjax.lift_testAndShowAjax();
         if (liftAjax.lift_doCycleQueueCnt <= 0) liftAjax.lift_doCycleIn200()
       },

       lift_doCycleIn200: function() {
         liftAjax.lift_doCycleQueueCnt++;
         setTimeout("liftAjax.lift_doAjaxCycle();", 200);
       },

       addPageName: function(url) {
         return """ + {
    if (LiftRules.enableLiftGC) {
      "url.replace('" + LiftRules.ajaxPath + "', '" + LiftRules.ajaxPath + "/'+lift_page);"
    } else {
      "url;"
    }
  } + """
    },

    lift_actualAjaxCall: function(data, onSuccess, onFailure) {
      """ +
          LiftRules.jsArtifacts.ajax(AjaxInfo(JE.JsRaw("data"),
            "POST",
            LiftRules.ajaxPostTimeout,
            false, "script",
            Full("onSuccess"), Full("onFailure"))) +
          """
        },

        lift_actualJSONCall: function(data, onSuccess, onFailure) {
          """ +
          LiftRules.jsArtifacts.ajax(AjaxInfo(JE.JsRaw("data"),
            "POST",
            LiftRules.ajaxPostTimeout,
            false, "json",
            Full("onSuccess"), Full("onFailure"))) +
          """
              }
            };

            window.liftUtils = {
              lift_blurIfReturn: function(e) {
                var code;
                if (!e) var e = window.event;
                if (e.keyCode) code = e.keyCode;
                else if (e.which) code = e.which;

                var targ;

                if (e.target) targ = e.target;
                else if (e.srcElement) targ = e.srcElement;
                if (targ.nodeType == 3) // defeat Safari bug
                  targ = targ.parentNode;
                if (code == 13) {targ.blur(); return false;} else {return true;};
              }
            };


          })();
          """ + LiftRules.jsArtifacts.onLoad(new JsCmd() {def toJsCmd = "liftAjax.lift_doCycleIn200();"}).toJsCmd)


  /**
   * Renders the default JS comet script
   */
  def cometScript = JsCmds.Run("""
  (function() {
    window.liftComet = {
      lift_handlerSuccessFunc: function() {
        setTimeout("liftComet.lift_cometEntry();",100);
      },

      lift_unlistWatch : function(watchId) {
        var ret = [];
        for (item in lift_toWatch) {
          if (item !== watchId) {
            ret.push(item);
          }
        }
        lift_toWatch = ret;
      },

      lift_handlerFailureFunc: function() {
        setTimeout("liftComet.lift_cometEntry();",""" + LiftRules.cometFailureRetryTimeout + """);
      },

<<<<<<< HEAD
      lift_cometError: function(e) {
        if (console && typeof console.error == 'function')
          console.error(e.stack || e);
        throw e;
      },
=======
      lift_sessionLost: function() { """ +
        JsCmds.RedirectTo(LiftRules.noCometSessionPage).toJsCmd +
      """},
>>>>>>> 8941dfe6

      lift_cometEntry: function() {
        var isEmpty = function(){for (var i in lift_toWatch) {return false} return true}();
        if (!isEmpty) {
          liftAjax.lift_uriSuffix = undefined;
        """ +
          LiftRules.jsArtifacts.comet(AjaxInfo(JE.JsRaw("lift_toWatch"),
            "GET",
            LiftRules.cometGetTimeout,
            false,
            "script",
            Full("liftComet.lift_handlerSuccessFunc"),
            Full("liftComet.lift_handlerFailureFunc"))) +
          """
              }
            }
          }})();
          """ +

          LiftRules.jsArtifacts.onLoad(new JsCmd() {
            def toJsCmd = "liftComet.lift_handlerSuccessFunc()"
          }).toJsCmd)
}
<|MERGE_RESOLUTION|>--- conflicted
+++ resolved
@@ -256,17 +256,16 @@
         setTimeout("liftComet.lift_cometEntry();",""" + LiftRules.cometFailureRetryTimeout + """);
       },
 
-<<<<<<< HEAD
+
       lift_cometError: function(e) {
         if (console && typeof console.error == 'function')
           console.error(e.stack || e);
         throw e;
       },
-=======
+
       lift_sessionLost: function() { """ +
         JsCmds.RedirectTo(LiftRules.noCometSessionPage).toJsCmd +
       """},
->>>>>>> 8941dfe6
 
       lift_cometEntry: function() {
         var isEmpty = function(){for (var i in lift_toWatch) {return false} return true}();
