/*
 * Copyright 2010 WorldWide Conferencing, LLC
 *
 * Licensed under the Apache License, Version 2.0 (the "License");
 * you may not use this file except in compliance with the License.
 * You may obtain a copy of the License at
 *
 *     http://www.apache.org/licenses/LICENSE-2.0
 *
 * Unless required by applicable law or agreed to in writing, software
 * distributed under the License is distributed on an "AS IS" BASIS,
 * WITHOUT WARRANTIES OR CONDITIONS OF ANY KIND, either express or implied.
 * See the License for the specific language governing permissions and
 * limitations under the License.
 */

package net.liftweb {
package mapper {

import _root_.org.specs._
import _root_.org.specs.runner.JUnit3
import _root_.org.specs.runner.ConsoleRunner
import _root_.net.liftweb.common._
import _root_.net.liftweb.util._
import Helpers._
import _root_.net.liftweb.json._
import _root_.java.sql.{Connection, DriverManager}

import view._


class ItemsListSpecsAsTest extends JUnit3(ItemsListSpecs)
object ItemsListSpecsRunner extends ConsoleRunner(ItemsListSpecs)

object ItemsListSpecs extends Specification {

  val provider = DBProviders.H2MemoryProvider

  def init = {
    provider.setupDB
    Schemifier.destroyTables_!!(DefaultConnectionIdentifier, Schemifier.neverF _,  SampleItem)
    Schemifier.schemify(true, Schemifier.neverF _, SampleItem)
    new ItemsList[SampleItem] {
      val metaMapper = SampleItem
    }
  }

  /* FIXME: 280
  "ItemsList" should {
    "buffer items to save" in {
      val il = init
      il.add
      il.add
      il.add
      il.current.length must_== 0
      il.added.length must_== 3

      il.save
      SampleItem.count must_== 3
      il.current.length must_== 3
    }

    "correctly handle removing an unsaved item" in {
      val il = init
      il.add
      il.add
      il.add
      il.save

      il.add
      il.add
      il.add
      il.remove(il.added(1))
      il.remove(il.added(0))
      il.save
      SampleItem.count must_== 4
<<<<<<< HEAD
      il.added.length must_== 0  // BUG EXPOSED!!!
=======
      il.added.length must_== 0
>>>>>>> 6ede6c7e
      il.removed.length must_== 0
    }
  }
  */
}

class SampleItem extends LongKeyedMapper[SampleItem] with IdPK {
  def getSingleton = SampleItem
  object field extends MappedInt(this)
}

object SampleItem extends SampleItem with LongKeyedMetaMapper[SampleItem] {
  var counter = 0
  override def create = {
    val x: SampleItem = super.create
    x.field(counter)
    counter += 1
    x
  }
}



}
}<|MERGE_RESOLUTION|>--- conflicted
+++ resolved
@@ -74,11 +74,7 @@
       il.remove(il.added(0))
       il.save
       SampleItem.count must_== 4
-<<<<<<< HEAD
-      il.added.length must_== 0  // BUG EXPOSED!!!
-=======
       il.added.length must_== 0
->>>>>>> 6ede6c7e
       il.removed.length must_== 0
     }
   }
