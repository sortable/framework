--- conflicted
+++ resolved
@@ -57,11 +57,9 @@
 # Pax Runner (for easy OSGi launching)
 runner
 
-<<<<<<< HEAD
+# ignore the sbt launcher
+project/sbt-launch*
+
 # Doc generation
 .dexy
-core/documentation-helpers/src/test/**Test.scala
-=======
-# ignore the sbt launcher
-project/sbt-launch*
->>>>>>> 6de5cd25
+core/documentation-helpers/src/test/**Test.scala