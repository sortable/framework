--- conflicted
+++ resolved
@@ -38,13 +38,11 @@
    see http://maven.apache.org/plugins/maven-changes-plugin/usage.html for full guide
    -->
     <release version="${project.version}" date="${publishDate}" description="Lift 2.0 Snapshot">
-<<<<<<< HEAD
       <action dev="hseeberger" type="fix" issue="112" system="assembla">
 	Fixed misspelled keys for resource bundles: *pasword* and reset.password.confirmarion
-=======
+      </action>
       <action dev="hseeberger" type="add" issue="251" system="assembla">
 	xxxMenuLoc methods now delegate to protected xxxMenuLocParams methods in order to get their LocParams.
->>>>>>> e5201d9e
       </action>
       <action dev="dpp" type="add" issue="353" system="assembla">
 	Added NOT IN to Mapper query builder
