--- conflicted
+++ resolved
@@ -40,11 +40,7 @@
   lazy val joda_time              = "joda-time"                  % "joda-time"          % "2.1"
   lazy val joda_convert           = "org.joda"                   % "joda-convert"       % "1.2"
   lazy val htmlparser             = "nu.validator.htmlparser"    % "htmlparser"         % "1.4"
-<<<<<<< HEAD
   lazy val mongo_java_driver      = "org.mongodb"                % "mongo-java-driver"  % "2.11.4"
-=======
-  lazy val mongo_java_driver      = "org.mongodb"                % "mongo-java-driver"  % "2.11.3"
->>>>>>> cc0ddcac
   lazy val paranamer              = "com.thoughtworks.paranamer" % "paranamer"          % "2.4.1"
   lazy val scalajpa               = "org.scala-libs"             % "scalajpa"           % "1.4"
   lazy val scalap: ModuleMap      = "org.scala-lang"             % "scalap"             % _
