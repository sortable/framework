--- conflicted
+++ resolved
@@ -1,9 +1,5 @@
 /*
-<<<<<<< HEAD
- * Copyright 2012-2013 WorldWide Conferencing, LLC
-=======
  * Copyright 2012-2014 WorldWide Conferencing, LLC
->>>>>>> d0106b3a
  *
  * Licensed under the Apache License, Version 2.0 (the "License");
  * you may not use this file except in compliance with the License.
@@ -57,7 +53,7 @@
       .settings(description := "Common Libraties and Utilities",
                 libraryDependencies ++= Seq(slf4j_api, logback, slf4j_log4j12),
                 libraryDependencies <++= scalaVersion {
-                  case "2.11.0" => Seq(scala_xml, scala_parser)
+                  case "2.11.0" | "2.11.1" => Seq(scala_xml, scala_parser)
                   case _ => Seq()
                 }
       )
@@ -74,7 +70,7 @@
                   parallelExecution in Test := false,
                   libraryDependencies <++= scalaVersion { sv => Seq(scalatest(sv), junit) },
                   libraryDependencies <++= scalaVersion {
-                    case "2.11.0" => Seq(scala_xml, scala_parser)
+                    case "2.11.0" | "2.11.1" => Seq(scala_xml, scala_parser)
                     case _ => Seq()
                   }
       )
@@ -141,11 +137,7 @@
   // Persistence Projects
   // --------------------
   lazy val persistence: Seq[ProjectReference] =
-<<<<<<< HEAD
-    Seq(db, proto, mapper, record, squeryl_record, mongodb, mongodb_record)
-=======
-    Seq(db, proto, jpa, mapper, record, mongodb, mongodb_record, ldap)
->>>>>>> d0106b3a
+    Seq(db, proto, mapper, record, mongodb, mongodb_record)
 
   lazy val db =
     persistenceProject("db")
