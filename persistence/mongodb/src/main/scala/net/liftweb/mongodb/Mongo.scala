/*
 * Copyright 2010-2014 WorldWide Conferencing, LLC
 *
 * Licensed under the Apache License, Version 2.0 (the "License");
 * you may not use this file except in compliance with the License.
 * You may obtain a copy of the License at
 *
 *     http://www.apache.org/licenses/LICENSE-2.0
 *
 * Unless required by applicable law or agreed to in writing, software
 * distributed under the License is distributed on an "AS IS" BASIS,
 * WITHOUT WARRANTIES OR CONDITIONS OF ANY KIND, either express or implied.
 * See the License for the specific language governing permissions and
 * limitations under the License.
 */

package net.liftweb
package mongodb

import java.util.concurrent.ConcurrentHashMap

import scala.collection.immutable.HashSet

import com.mongodb.{DB, DBCollection, MongoClient, MongoException}

/*
* A trait for identfying Mongo instances
*/
trait MongoIdentifier {
  def jndiName: String
  override def toString() = "MongoIdentifier("+jndiName+")"
  override def hashCode() = jndiName.hashCode()
  override def equals(other: Any): Boolean = other match {
    case mi: MongoIdentifier => mi.jndiName == this.jndiName
    case _ => false
  }
}

/*
* The default MongoIdentifier
*/
case object DefaultMongoIdentifier extends MongoIdentifier {
  val jndiName = "test"
}

/*
<<<<<<< HEAD
* Wrapper for getting a reference to a db from the given Mongo instance
*/
case class MongoAddress(host: MongoHostBase, name: String) {
  def db = host.mongo.getDB(name)
}

/*
* Wrapper for creating a Mongo instance
*/
abstract class MongoHostBase {
  def mongo: MongoClient
}
case class MongoHost(server: ServerAddress = new ServerAddress, options: MongoClientOptions = new MongoClientOptions.Builder().build()) extends MongoHostBase {
  lazy val mongo = new MongoClient(server, options)
}
object MongoHost {
  def apply(host: String): MongoHost = MongoHost(new ServerAddress(host, 27017))
  def apply(host: String, port: Int): MongoHost = MongoHost(new ServerAddress(host, port))
  def apply(host: String, port: Int, options: MongoClientOptions): MongoHost = MongoHost(new ServerAddress(host, port), options)
}

/*
 * Wrapper for creating a Replica Set
 */
case class MongoSet(dbs: List[ServerAddress], options: MongoClientOptions = new MongoClientOptions.Builder().build()) extends MongoHostBase {
  import scala.collection.JavaConversions._
  lazy val mongo = new MongoClient(dbs, options)
}

/*
=======
>>>>>>> cc0ddcac
* Main Mongo object
*/
object MongoDB {

  /*
<<<<<<< HEAD
  * HashMap of MongoAddresses, keyed by MongoIdentifier
  */
  private val dbs = new ConcurrentHashMap[MongoIdentifier, MongoAddress]

  /*
  * Define a Mongo db
  */
  def defineDb(name: MongoIdentifier, address: MongoAddress) {
    dbs.put(name, address)
  }
  /*
   * Define a Mongo db using a standard Mongo instance.
   */
  def defineDb(name: MongoIdentifier, mngo: MongoClient, dbName: String) {
    dbs.put(name, MongoAddress(new MongoHostBase { def mongo = mngo }, dbName))
  }

  /*
  * Define and authenticate a Mongo db
=======
  * HashMap of MongoClient instance and db name tuples, keyed by MongoIdentifier
>>>>>>> cc0ddcac
  */
  private val dbs = new ConcurrentHashMap[MongoIdentifier, (MongoClient, String)]

  /**
    * Define a MongoClient db using a MongoClient instance.
    */
  def defineDb(name: MongoIdentifier, mngo: MongoClient, dbName: String) {
    dbs.put(name, (mngo, dbName))
  }

<<<<<<< HEAD
  /*
  * Define and authenticate a Mongo db using a standard Mongo instance.
  */
=======
  /**
    * Define and authenticate a Mongo db using a MongoClient instance.
    */
>>>>>>> cc0ddcac
  def defineDbAuth(name: MongoIdentifier, mngo: MongoClient, dbName: String, username: String, password: String) {
    if (!mngo.getDB(dbName).authenticate(username, password.toCharArray))
      throw new MongoException("Authorization failed: "+mngo.toString)

    dbs.put(name, (mngo, dbName))
  }

  /*
  * Get a DB reference
  */
  def getDb(name: MongoIdentifier): Option[DB] = dbs.get(name) match {
    case null => None
    case (mngo, db) => Some(mngo.getDB(db))
  }

  /*
  * Get a Mongo collection. Gets a Mongo db first.
  */
  private def getCollection(name: MongoIdentifier, collectionName: String): Option[DBCollection] = getDb(name) match {
    case Some(mongo) if mongo != null => Some(mongo.getCollection(collectionName))
    case _ => None
  }

  /**
  * Executes function {@code f} with the mongo db named {@code name}.
  */
  def use[T](name: MongoIdentifier)(f: (DB) => T): T = {

    val db = getDb(name) match {
      case Some(mongo) => mongo
      case _ => throw new MongoException("Mongo not found: "+name.toString)
    }

    f(db)
  }

  /**
  * Executes function {@code f} with the mongo named {@code name}. Uses the default mongoIdentifier
  */
  def use[T](f: (DB) => T): T = {

    val db = getDb(DefaultMongoIdentifier) match {
      case Some(mongo) => mongo
      case _ => throw new MongoException("Mongo not found: "+DefaultMongoIdentifier.toString)
    }

    f(db)
  }

  /**
  * Executes function {@code f} with the mongo named {@code name} and collection names {@code collectionName}.
  * Gets a collection for you.
  */
  def useCollection[T](name: MongoIdentifier, collectionName: String)(f: (DBCollection) => T): T = {
    val coll = getCollection(name, collectionName) match {
      case Some(collection) => collection
      case _ => throw new MongoException("Collection not found: "+collectionName+". MongoIdentifier: "+name.toString)
    }

    f(coll)
  }

  /**
  * Same as above except uses DefaultMongoIdentifier
  */
  def useCollection[T](collectionName: String)(f: (DBCollection) => T): T = {
    val coll = getCollection(DefaultMongoIdentifier, collectionName) match {
      case Some(collection) => collection
      case _ => throw new MongoException("Collection not found: "+collectionName+". MongoIdentifier: "+DefaultMongoIdentifier.toString)
    }

    f(coll)
  }

  /**
  * Executes function {@code f} with the mongo db named {@code name}. Uses the same socket
  * for the entire function block. Allows multiple operations on the same thread/socket connection
  * and the use of getLastError.
  * See: http://docs.mongodb.org/ecosystem/drivers/java-concurrency/
  */
  def useSession[T](name: MongoIdentifier)(f: (DB) => T): T = {

    val db = getDb(name) match {
      case Some(mongo) => mongo
      case _ => throw new MongoException("Mongo not found: "+name.toString)
    }

    // start the request
    db.requestStart
    try {
      f(db)
    }
    finally {
      // end the request
      db.requestDone
    }
  }

  /**
  * Same as above except uses DefaultMongoIdentifier
  */
  def useSession[T](f: (DB) => T): T = {

    val db = getDb(DefaultMongoIdentifier) match {
      case Some(mongo) => mongo
      case _ => throw new MongoException("Mongo not found: "+DefaultMongoIdentifier.toString)
    }

    // start the request
    db.requestStart
    try {
      f(db)
    }
    finally {
      // end the request
      db.requestDone
    }
  }

  /**
    * Calls close on each MongoClient instance and clears the HashMap.
    */
  def closeAll(): Unit = {
    import scala.collection.JavaConversions._
    dbs.values.foreach { case (mngo, _) =>
      mngo.close()
    }
    dbs.clear()
  }
}<|MERGE_RESOLUTION|>--- conflicted
+++ resolved
@@ -44,67 +44,12 @@
 }
 
 /*
-<<<<<<< HEAD
-* Wrapper for getting a reference to a db from the given Mongo instance
-*/
-case class MongoAddress(host: MongoHostBase, name: String) {
-  def db = host.mongo.getDB(name)
-}
-
-/*
-* Wrapper for creating a Mongo instance
-*/
-abstract class MongoHostBase {
-  def mongo: MongoClient
-}
-case class MongoHost(server: ServerAddress = new ServerAddress, options: MongoClientOptions = new MongoClientOptions.Builder().build()) extends MongoHostBase {
-  lazy val mongo = new MongoClient(server, options)
-}
-object MongoHost {
-  def apply(host: String): MongoHost = MongoHost(new ServerAddress(host, 27017))
-  def apply(host: String, port: Int): MongoHost = MongoHost(new ServerAddress(host, port))
-  def apply(host: String, port: Int, options: MongoClientOptions): MongoHost = MongoHost(new ServerAddress(host, port), options)
-}
-
-/*
- * Wrapper for creating a Replica Set
- */
-case class MongoSet(dbs: List[ServerAddress], options: MongoClientOptions = new MongoClientOptions.Builder().build()) extends MongoHostBase {
-  import scala.collection.JavaConversions._
-  lazy val mongo = new MongoClient(dbs, options)
-}
-
-/*
-=======
->>>>>>> cc0ddcac
 * Main Mongo object
 */
 object MongoDB {
 
   /*
-<<<<<<< HEAD
-  * HashMap of MongoAddresses, keyed by MongoIdentifier
-  */
-  private val dbs = new ConcurrentHashMap[MongoIdentifier, MongoAddress]
-
-  /*
-  * Define a Mongo db
-  */
-  def defineDb(name: MongoIdentifier, address: MongoAddress) {
-    dbs.put(name, address)
-  }
-  /*
-   * Define a Mongo db using a standard Mongo instance.
-   */
-  def defineDb(name: MongoIdentifier, mngo: MongoClient, dbName: String) {
-    dbs.put(name, MongoAddress(new MongoHostBase { def mongo = mngo }, dbName))
-  }
-
-  /*
-  * Define and authenticate a Mongo db
-=======
   * HashMap of MongoClient instance and db name tuples, keyed by MongoIdentifier
->>>>>>> cc0ddcac
   */
   private val dbs = new ConcurrentHashMap[MongoIdentifier, (MongoClient, String)]
 
@@ -115,15 +60,9 @@
     dbs.put(name, (mngo, dbName))
   }
 
-<<<<<<< HEAD
-  /*
-  * Define and authenticate a Mongo db using a standard Mongo instance.
-  */
-=======
   /**
     * Define and authenticate a Mongo db using a MongoClient instance.
     */
->>>>>>> cc0ddcac
   def defineDbAuth(name: MongoIdentifier, mngo: MongoClient, dbName: String, username: String, password: String) {
     if (!mngo.getDB(dbName).authenticate(username, password.toCharArray))
       throw new MongoException("Authorization failed: "+mngo.toString)
