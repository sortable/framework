/*
 * Copyright 2010-2014 WorldWide Conferencing, LLC
 *
 * Licensed under the Apache License, Version 2.0 (the "License");
 * you may not use this file except in compliance with the License.
 * You may obtain a copy of the License at
 *
 *     http://www.apache.org/licenses/LICENSE-2.0
 *
 * Unless required by applicable law or agreed to in writing, software
 * distributed under the License is distributed on an "AS IS" BASIS,
 * WITHOUT WARRANTIES OR CONDITIONS OF ANY KIND, either express or implied.
 * See the License for the specific language governing permissions and
 * limitations under the License.
 */

package net.liftweb
package record

import java.util.Calendar

import org.specs2.mutable.Specification
import org.specs2.specification.Fragment
import org.joda.time._

import http.js.JE._
import common._
import http.{S, LiftSession}
import json._
import util._
import util.Helpers._

import field.Countries
import fixtures._

import JsonDSL._


/**
 * Systems under specification for Record.
 */
object RecordSpec extends Specification  {
  "Record Specification".title

  "Record field introspection" should {
    val rec = FieldTypeTestRecord.createRecord
    val allExpectedFieldNames: List[String] = (for {
      typeName <- "Binary Boolean Country DateTime Decimal Double Email Enum Int Locale Long PostalCode String Textarea TimeZone JodaTime".split(" ")
      flavor <- "mandatory legacyOptional optional".split(" ")
    } yield flavor + typeName + "Field").toList

    "introspect only the expected fields" in {
      rec.fields().map(_.name).sortWith(_ < _) must_== allExpectedFieldNames.sortWith(_ < _)
    }

    "correctly look up fields by name" in {
      val fields = allExpectedFieldNames.flatMap(rec.fieldByName _)

      fields.length must_== allExpectedFieldNames.length
    }

    "not look up fields by bogus names" in {
      val fields =
        allExpectedFieldNames.flatMap { name =>
          rec.fieldByName("x" + name + "y")
        }

      fields.length must_== 0
    }

    "ignore synthetic methods" in {
      SyntheticTestRecord.metaFields.size must_== 1
    }

  }

  "Record lifecycle callbacks" should {
    def testOneHarness(scope: String, f: LifecycleTestRecord => HarnessedLifecycleCallbacks): Fragment = {
      ("be called before validation when specified at " + scope) in {
        val rec = LifecycleTestRecord.createRecord
        var triggered = false
        f(rec).beforeValidationHarness = () => triggered = true
        rec.foreachCallback(_.beforeValidation)
        triggered must_== true
      }

      ("be called after validation when specified at " + scope) in {
        val rec = LifecycleTestRecord.createRecord
        var triggered = false
        f(rec).afterValidationHarness = () => triggered = true
        rec.foreachCallback(_.afterValidation)
        triggered must_== true
      }

      ("be called around validate when specified at " + scope) in {
        val rec = LifecycleTestRecord.createRecord
        var triggeredBefore = false
        var triggeredAfter = false
        f(rec).beforeValidationHarness = () => triggeredBefore = true
        f(rec).afterValidationHarness = () => triggeredAfter = true
        rec.validate must_== Nil
        triggeredBefore must_== true
        triggeredAfter must_== true
      }

      ("be called before save when specified at " + scope) in {
        val rec = LifecycleTestRecord.createRecord
        var triggered = false
        f(rec).beforeSaveHarness = () => triggered = true
        rec.foreachCallback(_.beforeSave)
        triggered must_== true
      }

      ("be called before create when specified at " + scope) in {
        val rec = LifecycleTestRecord.createRecord
        var triggered = false
        f(rec).beforeCreateHarness = () => triggered = true
        rec.foreachCallback(_.beforeCreate)
        triggered must_== true
      }

      ("be called before update when specified at " + scope) in {
        val rec = LifecycleTestRecord.createRecord
        var triggered = false
        f(rec).beforeUpdateHarness = () => triggered = true
        rec.foreachCallback(_.beforeUpdate)
        triggered must_== true
      }

      ("be called after save when specified at " + scope) in {
        val rec = LifecycleTestRecord.createRecord
        var triggered = false
        f(rec).afterSaveHarness = () => triggered = true
        rec.foreachCallback(_.afterSave)
        triggered must_== true
      }

      ("be called after create when specified at " + scope) in {
        val rec = LifecycleTestRecord.createRecord
        var triggered = false
        f(rec).afterCreateHarness = () => triggered = true
        rec.foreachCallback(_.afterCreate)
        triggered must_== true
      }

      ("be called after update when specified at " + scope) in {
        val rec = LifecycleTestRecord.createRecord
        var triggered = false
        f(rec).afterUpdateHarness = () => triggered = true
        rec.foreachCallback(_.afterUpdate)
        triggered must_== true
      }

      ("be called before delete when specified at " + scope) in {
        val rec = LifecycleTestRecord.createRecord
        var triggered = false
        f(rec).beforeDeleteHarness = () => triggered = true
        rec.foreachCallback(_.beforeDelete)
        triggered must_== true
      }

      ("be called after delete when specified at " + scope) in {
        val rec = LifecycleTestRecord.createRecord
        var triggered = false
        f(rec).afterDeleteHarness = () => triggered = true
        rec.foreachCallback(_.afterDelete)
        triggered must_== true
      }
    }

    testOneHarness("the field level", rec => rec.stringFieldWithCallbacks: HarnessedLifecycleCallbacks)
  }

  "Record" should {
    val session = new LiftSession("", randomString(20), Empty)
    S.initIfUninitted(session){
      val gu: Array[Byte] = Array(18, 19, 20)
      val cal = Calendar.getInstance
      val dt: DateTime = DateTime.now

      val fttr = FieldTypeTestRecord.createRecord
        .mandatoryBinaryField(gu)
        .mandatoryBooleanField(false)
        .mandatoryCountryField(Countries.USA)
        .mandatoryDateTimeField(cal)
        .mandatoryDecimalField(BigDecimal("3.14"))
        .mandatoryDoubleField(1999)
        .mandatoryEmailField("test@liftweb.net")
        .mandatoryEnumField(MyTestEnum.ONE)
        .mandatoryIntField(99)
        .mandatoryLocaleField("en_US")
        .mandatoryLongField(100L)
        .mandatoryPostalCodeField("55401")
        .mandatoryStringField("foobar")
        .mandatoryTextareaField("foobar")
        .mandatoryTimeZoneField("America/Chicago")
        .mandatoryJodaTimeField(dt)

      val fttrJValue: JValue =
        ("mandatoryBooleanField" -> false) ~
        ("mandatoryCountryField" -> 1) ~
        ("mandatoryDateTimeField" -> Helpers.toInternetDate(cal.getTime)) ~
        ("mandatoryDecimalField" -> "3.14") ~
        ("mandatoryDoubleField" -> 1999.0) ~
        ("mandatoryEmailField" -> "test@liftweb.net") ~
        ("mandatoryEnumField" -> 0) ~
        ("mandatoryIntField" -> 99) ~
        ("mandatoryLocaleField" -> "en_US") ~
        ("mandatoryLongField" -> 100) ~
        ("mandatoryPostalCodeField" -> "55401") ~
        ("mandatoryStringField" -> "foobar") ~
        ("mandatoryTextareaField" -> "foobar") ~
        ("mandatoryTimeZoneField" -> "America/Chicago") ~
        ("mandatoryBinaryField" -> "EhMU") ~
        ("mandatoryJodaTimeField" -> dt.getMillis)

      val fttrJson: String = compact(render(fttrJValue))

      val fttrAsJsObj = JsObj(
        ("mandatoryBooleanField", JsFalse),
        ("mandatoryCountryField", Str(Countries.USA.toString)),
        ("mandatoryDateTimeField", Str(Helpers.toInternetDate(cal.getTime))),
        ("mandatoryDecimalField", Num(3.14)),
        ("mandatoryDoubleField", Num(1999.0)),
        ("mandatoryEmailField", Str("test@liftweb.net")),
        ("mandatoryEnumField", Str(MyTestEnum.ONE.toString)),
        ("mandatoryIntField", Num(99)),
        ("mandatoryLocaleField", Str("en_US")),
        ("mandatoryLongField", Num(100)),
        ("mandatoryPostalCodeField", Str("55401")),
        ("mandatoryStringField", Str("foobar")),
        ("mandatoryTextareaField", Str("foobar")),
        ("mandatoryTimeZoneField", Str("America/Chicago")),
        ("mandatoryBinaryField", Str("121314")),
        ("mandatoryJodaTimeField", Num(dt.getMillis)),
        ("legacyOptionalBooleanField", JsNull),
        ("optionalBooleanField", JsNull),
        ("legacyOptionalCountryField", JsNull),
        ("optionalCountryField", JsNull),
        ("legacyOptionalDateTimeField", JsNull),
        ("optionalDateTimeField", JsNull),
        ("legacyOptionalDecimalField", JsNull),
        ("optionalDecimalField", JsNull),
        ("legacyOptionalDoubleField", JsNull),
        ("optionalDoubleField", JsNull),
        ("legacyOptionalEmailField", JsNull),
        ("optionalEmailField", JsNull),
        ("legacyOptionalEnumField", JsNull),
        ("optionalEnumField", JsNull),
        ("legacyOptionalIntField", JsNull),
        ("optionalIntField", JsNull),
        ("legacyOptionalLocaleField", JsNull),
        ("optionalLocaleField", JsNull),
        ("legacyOptionalLongField", JsNull),
        ("optionalLongField", JsNull),
        ("legacyOptionalPostalCodeField", JsNull),
        ("optionalPostalCodeField", JsNull),
        ("legacyOptionalStringField", JsNull),
        ("optionalStringField", JsNull),
        ("legacyOptionalTextareaField", JsNull),
        ("optionalTextareaField", JsNull),
        ("legacyOptionalTimeZoneField", JsNull),
        ("optionalTimeZoneField", JsNull),
        ("optionalBinaryField", JsNull),
        ("legacyOptionalBinaryField", JsNull),
        ("legacyOptionalJodaTimeField", JsNull),
        ("optionalJodaTimeField", JsNull)
      )

      "convert to JsExp (via asJSON)" in {
        S.initIfUninitted(new LiftSession("", randomString(20), Empty)) {
          fttr.asJSON mustEqual fttrAsJsObj
        }
      }

      /*  Test broken
      "convert to JsExp (via asJsExp)" in {
        fttr.asJsExp mustEqual fttrAsJsObj
      }*/

      "convert to JValue" in {
        fttr.asJValue mustEqual JObject(List(
          JField("mandatoryBooleanField", JBool(false)),
          JField("legacyOptionalBooleanField", JNothing),
          JField("optionalBooleanField", JNothing),
          JField("mandatoryCountryField", JInt(Countries.USA.id)),
          JField("legacyOptionalCountryField", JNothing),
          JField("optionalCountryField", JNothing),
          JField("mandatoryDateTimeField", JString(Helpers.toInternetDate(cal.getTime))),
          JField("legacyOptionalDateTimeField", JNothing),
          JField("optionalDateTimeField", JNothing),
          JField("mandatoryDecimalField", JString("3.14")),
          JField("legacyOptionalDecimalField", JNothing),
          JField("optionalDecimalField", JNothing),
          JField("mandatoryDoubleField", JDouble(1999.0)),
          JField("legacyOptionalDoubleField", JNothing),
          JField("optionalDoubleField", JNothing),
          JField("mandatoryEmailField", JString("test@liftweb.net")),
          JField("legacyOptionalEmailField", JNothing),
          JField("optionalEmailField", JNothing),
          JField("mandatoryEnumField", JInt(MyTestEnum.ONE.id)),
          JField("legacyOptionalEnumField", JNothing),
          JField("optionalEnumField", JNothing),
          JField("mandatoryIntField", JInt(99)),
          JField("legacyOptionalIntField", JNothing),
          JField("optionalIntField", JNothing),
          JField("mandatoryLocaleField", JString("en_US")),
          JField("legacyOptionalLocaleField", JNothing),
          JField("optionalLocaleField", JNothing),
          JField("mandatoryLongField", JInt(100)),
          JField("legacyOptionalLongField", JNothing),
          JField("optionalLongField", JNothing),
          JField("mandatoryPostalCodeField", JString("55401")),
          JField("legacyOptionalPostalCodeField", JNothing),
          JField("optionalPostalCodeField", JNothing),
          JField("mandatoryStringField", JString("foobar")),
          JField("legacyOptionalStringField", JNothing),
          JField("optionalStringField", JNothing),
          JField("mandatoryTextareaField", JString("foobar")),
          JField("legacyOptionalTextareaField", JNothing),
          JField("optionalTextareaField", JNothing),
          JField("mandatoryTimeZoneField", JString("America/Chicago")),
          JField("legacyOptionalTimeZoneField", JNothing),
          JField("optionalTimeZoneField", JNothing),
          JField("mandatoryBinaryField", JString("EhMU")),
          JField("legacyOptionalBinaryField", JNothing),
          JField("optionalBinaryField", JNothing),
          JField("mandatoryJodaTimeField", JInt(dt.getMillis)),
          JField("legacyOptionalJodaTimeField", JNothing),
          JField("optionalJodaTimeField", JNothing)
        ))
      }

      "get set from json string using lift-json parser" in {
        S.initIfUninitted(new LiftSession("", randomString(20), Empty)) {
          val fttrFromJson = FieldTypeTestRecord.fromJsonString(fttrJson)
          fttrFromJson must_== Full(fttr)
        }
      }
<<<<<<< HEAD
=======

      "get set from json string using util.JSONParser" in {
        S.initIfUninitted(new LiftSession("", randomString(20), Empty)) {
          val fttrFromJSON = FieldTypeTestRecord.fromJSON(fttrJson)
          fttrFromJSON must_== Full(fttr)
        }
      }
>>>>>>> d0106b3a
    }
  }

  "basic record" should {
    "order fields according to fieldOrder" in {
      BasicTestRecord.metaFields must_==  List(BasicTestRecord.field2, BasicTestRecord.field1, BasicTestRecord.fieldThree)
    }
  }
}
<|MERGE_RESOLUTION|>--- conflicted
+++ resolved
@@ -333,20 +333,10 @@
 
       "get set from json string using lift-json parser" in {
         S.initIfUninitted(new LiftSession("", randomString(20), Empty)) {
-          val fttrFromJson = FieldTypeTestRecord.fromJsonString(fttrJson)
-          fttrFromJson must_== Full(fttr)
-        }
-      }
-<<<<<<< HEAD
-=======
-
-      "get set from json string using util.JSONParser" in {
-        S.initIfUninitted(new LiftSession("", randomString(20), Empty)) {
-          val fttrFromJSON = FieldTypeTestRecord.fromJSON(fttrJson)
+          val fttrFromJSON = FieldTypeTestRecord.fromJsonString(fttrJson)
           fttrFromJSON must_== Full(fttr)
         }
       }
->>>>>>> d0106b3a
     }
   }
 
