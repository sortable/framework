/*
 * Copyright 2007-2011 WorldWide Conferencing, LLC
 *
 * Licensed under the Apache License, Version 2.0 (the "License");
 * you may not use this file except in compliance with the License.
 * You may obtain a copy of the License at
 *
 *     http://www.apache.org/licenses/LICENSE-2.0
 *
 * Unless required by applicable law or agreed to in writing, software
 * distributed under the License is distributed on an "AS IS" BASIS,
 * WITHOUT WARRANTIES OR CONDITIONS OF ANY KIND, either express or implied.
 * See the License for the specific language governing permissions and
 * limitations under the License.
 */

package net.liftweb
package record

import scala.language.existentials

import java.lang.reflect.Modifier
import net.liftweb._
import util._
import common._
import scala.collection.mutable.{ListBuffer}
import scala.xml._
import net.liftweb.http.js.{JsExp, JE, JsObj}
import net.liftweb.http.{SHtml, Req, LiftResponse, LiftRules}
import net.liftweb.json._
import net.liftweb.record.FieldHelpers.expectedA
import java.lang.reflect.Method
import field._
import Box._
import JE._
import Helpers._

/**
 * Holds meta information and operations on a record
 */
trait MetaRecord[BaseRecord <: Record[BaseRecord]] {
  self: BaseRecord =>

  private var fieldList: List[FieldHolder] = Nil
  private var fieldMap: Map[String, FieldHolder] = Map.empty

  private var lifecycleCallbacks: List[(String, Method)] = Nil

  /**
   * Set this to use your own form template when rendering a Record to a form.
   *
   * This template is any given XHtml that contains three nodes acting as placeholders such as:
   *
   * <pre>
   *
   * &lt;lift:field_label name="firstName"/&gt; - the label for firstName field will be rendered here
   * &lt;lift:field name="firstName"/&gt; - the firstName field will be rendered here (typically an input field)
   * &lt;lift:field_msg name="firstName"/&gt; - the <lift:msg> will be rendered here having the id given by
   *                                             uniqueFieldId of the firstName field.
   *
   *
   * Example.
   *
   * Having:
   *
   * class MyRecord extends Record[MyRecord] {
   *
   * 	def meta = MyRecordMeta
   *
   * 	object firstName extends StringField(this, "John")
   *
   * }
   *
   * object MyRecordMeta extends MyRecord with MetaRecord[MyRecord] {
   *  override def mutable_? = false
   * }
   *
   * ...
   *
   * val rec = MyRecordMeta.createRecord.firstName("McLoud")
   *
   * val template =
   * &lt;div&gt;
   * 	&lt;div&gt;
   * 		&lt;div&gt;&lt;lift:field_label name="firstName"/&gt;&lt;/div&gt;
   * 		&lt;div&gt;&lt;lift:field name="firstName"/&gt;&lt;/div&gt;
   * 		&lt;div&gt;&lt;lift:field_msg name="firstName"/&gt;&lt;/div&gt;
   * 	&lt;/div&gt;
   * &lt;/div&gt;
   *
   * MyRecordMeta.formTemplate = Full(template)
   * rec.toForm((r:MyRecord) => println(r));
   *
   * </pre>
   *
   */
  var formTemplate: Box[NodeSeq] = Empty

  protected val rootClass = this.getClass.getSuperclass

  private def isLifecycle(m: Method) = classOf[LifecycleCallbacks].isAssignableFrom(m.getReturnType)

  private def isField(m: Method) = {
    val ret = !m.isSynthetic && classOf[Field[_, _]].isAssignableFrom(m.getReturnType)
    ret
  }

  def introspect(rec: BaseRecord, methods: Array[Method])(f: (Method, Field[_, BaseRecord]) => Any): Unit = {

    // find all the potential fields
    val potentialFields = methods.toList.filter(isField)

    // any fields with duplicate names get put into a List
    val map: Map[String, List[Method]] = potentialFields.foldLeft[Map[String, List[Method]]](Map()){
      case (map, method) => val name = method.getName
      map + (name -> (method :: map.getOrElse(name, Nil)))
    }

    // sort each list based on having the most specific type and use that method
    val realMeth = map.values.map(_.sortWith {
      case (a, b) => !a.getReturnType.isAssignableFrom(b.getReturnType)
    }).map(_.head)

    for (v <- realMeth) {
      v.invoke(rec) match {
        case mf: Field[_, BaseRecord] if !mf.ignoreField_? =>
          mf.setName_!(v.getName)
          f(v, mf)
        case _ =>
      }
    }

  }

  this.runSafe {
    val tArray = new ListBuffer[FieldHolder]

    val methods = rootClass.getMethods

    lifecycleCallbacks = (for (v <- methods
                              if v.getName != "meta" && isLifecycle(v)) yield (v.getName, v)).toList

    introspect(this, methods) {
      case (v, mf) => tArray += FieldHolder(mf.name, v, mf)
    }

    fieldList = {
      val ordered = fieldOrder.flatMap(f => tArray.find(_.metaField == f))
      ordered ++ (tArray -- ordered)
    }

    fieldMap = Map() ++ fieldList.map(i => (i.name, i))
  }

  /**
   * Specifies if this Record is mutable or not
   */
  def mutable_? = true

  /**
   * Creates a new record
   */
  def createRecord: BaseRecord = {
    val rec = instantiateRecord
    rec runSafe {
      fieldList.foreach(fh => fh.field(rec).setName_!(fh.name))
    }
    rec
  }

  /** Make a new record instance. This method can be overridden to provide caching behavior or what have you. */
  protected def instantiateRecord: BaseRecord = rootClass.newInstance.asInstanceOf[BaseRecord]

  /**
   * Creates a new record, setting the value of the fields from the original object but
   * applying the new value for the specific field
   *
   * @param - original the initial record
   * @param - field the new mutated field
   * @param - the new value of the field
   */
  def createWithMutableField[FieldType](original: BaseRecord,
                                        field: Field[FieldType, BaseRecord],
                                        newValue: Box[FieldType]): BaseRecord = {
    val rec = createRecord

    for (fh <- fieldList) {
      val recField = fh.field(rec)
      if (fh.name == field.name)
        recField.asInstanceOf[Field[FieldType, BaseRecord]].setBox(newValue)
      else
        recField.setFromAny(fh.field(original).valueBox)
    }

    rec
  }

  /**
   * Returns the HTML representation of inst Record.
   *
   * @param inst - th designated Record
   * @return a NodeSeq
   */
  def toXHtml(inst: BaseRecord): NodeSeq = fieldList.flatMap(_.field(inst).toXHtml ++ Text("\n"))


  /**
   * Validates the inst Record by calling validators for each field
   *
   * @param inst - the Record to be validated
   * @return a List of FieldError. If this list is empty you can assume that record was validated successfully
   */
  def validate(inst: BaseRecord): List[FieldError] = {
    foreachCallback(inst, _.beforeValidation)
    try{
      fieldList.flatMap(_.field(inst).validate)
    } finally {
      foreachCallback(inst, _.afterValidation)
    }
  }

  /**
   * Returns the JSON representation of <i>inst</i> record
   *
   * @param inst: BaseRecord
   * @return JsObj
   */
  def asJSON(inst: BaseRecord): JsObj = {
    val tups = fieldList.map{ fh =>
      val field = fh.field(inst)
      field.name -> field.asJs
    }
    JsObj(tups:_*)
  }

  /**
   * Returns the JSON representation of <i>inst</i> record, converts asJValue to JsObj
   *
   * @return a JsObj
   */
  def asJsExp(inst: BaseRecord): JsExp = new JsExp {
    lazy val toJsCmd = Printer.compact(render(asJValue(inst)))
  }

<<<<<<< HEAD
=======
  /**
   * Create a record with fields populated with values from the JSON construct
   *
   * @param json - The stringified JSON object
   * @return Box[BaseRecord]
   */
  @deprecated("Use fromJValue with lift-json", "2.6")
  def fromJSON(json: String): Box[BaseRecord] = {
    val inst = createRecord
    setFieldsFromJSON(inst, json) map (_ => inst)
  }

  /**
   * Populate the fields of the record instance with values from the JSON construct
   *
   * @param inst - The record to populate
   * @param json - The stringified JSON object
   * @return - Full(()) on success, other on failure
   */
  @deprecated("Use setFieldsFromJValue with lift-json", "2.6")
  def setFieldsFromJSON(inst: BaseRecord, json: String): Box[Unit] =
    JSONParser.parse(json) match {
      case Full(nvp : Map[_, _]) =>
        for ((k, v) <- nvp;
             field <- inst.fieldByName(k.toString)) yield field.setFromAny(v)
        Full(inst)
      case Full(_) => Empty
      case failure => failure.asA[Unit]
    }

>>>>>>> cc0ddcac
  /** Encode a record instance into a JValue */
  def asJValue(rec: BaseRecord): JObject = {
    JObject(fields(rec).map(f => JField(f.name, f.asJValue)))
  }

  /** Create a record by decoding a JValue which must be a JObject */
  def fromJValue(jvalue: JValue): Box[BaseRecord] = {
    val inst = createRecord
    setFieldsFromJValue(inst, jvalue) map (_ => inst)
  }

  /** Attempt to decode a JValue, which must be a JObject, into a record instance */
  def setFieldsFromJValue(rec: BaseRecord, jvalue: JValue): Box[Unit] = {
    def fromJFields(jfields: List[JField]): Box[Unit] = {
      for {
        jfield <- jfields
        field <- rec.fieldByName(jfield.name)
      } field.setFromJValue(jfield.value)

      Full(())
    }

    jvalue match {
      case JObject(jfields) => fromJFields(jfields)
      case other => expectedA("JObject", other)
    }
  }

  /**
   * Create a record with fields populated with values from the JSON construct
   *
   * @param json - The stringified JSON object
   * @return Box[BaseRecord]
   */
  def fromJsonString(json: String): Box[BaseRecord] = {
    val inst = createRecord
    setFieldsFromJsonString(inst, json) map (_ => inst)
  }

  /**
   * Set from a Json String using the lift-json parser
   */
  def setFieldsFromJsonString(inst: BaseRecord, json: String): Box[Unit] =
    setFieldsFromJValue(inst, JsonParser.parse(json))

  def foreachCallback(inst: BaseRecord, f: LifecycleCallbacks => Any) {
    lifecycleCallbacks.foreach(m => f(m._2.invoke(inst).asInstanceOf[LifecycleCallbacks]))
  }

  /**
   * Returns the XHTML representation of inst Record. If formTemplate is set,
   * this template will be used otherwise a default template is considered.
   *
   * @param inst - the record to be rendered
   * @return the XHTML content as a NodeSeq
   */
  def toForm(inst: BaseRecord): NodeSeq = {
    formTemplate match {
      case Full(template) => toForm(inst, template)
      case _ => fieldList.flatMap(_.field(inst).toForm.openOr(NodeSeq.Empty) ++ Text("\n"))
    }
  }

  /**
   * Returns the XHTML representation of inst Record. You must provide the Node template
   * to represent this record in the proprietary layout.
   *
   * @param inst - the record to be rendered
   * @param template - The markup template forthe form. See also the formTemplate variable
   * @return the XHTML content as a NodeSeq
   */
  def toForm(inst: BaseRecord, template: NodeSeq): NodeSeq = {
    template match {
      case e @ <lift:field_label>{_*}</lift:field_label> => e.attribute("name") match {
          case Some(name) => fieldByName(name.toString, inst).map(_.label).openOr(NodeSeq.Empty)
          case _ => NodeSeq.Empty
        }

      case e @ <lift:field>{_*}</lift:field> => e.attribute("name") match {
          case Some(name) => fieldByName(name.toString, inst).flatMap(_.toForm).openOr(NodeSeq.Empty)
          case _ => NodeSeq.Empty
        }

      case e @ <lift:field_msg>{_*}</lift:field_msg> => e.attribute("name") match {
          case Some(name) => fieldByName(name.toString, inst).map(_.uniqueFieldId match {
                case Full(id) => <lift:msg id={id}/>
                case _ => NodeSeq.Empty
              }).openOr(NodeSeq.Empty)
          case _ => NodeSeq.Empty
        }

      case elem: Elem =>
        elem.copy(child = toForm(inst, elem.child.flatMap(n => toForm(inst, n))))

      case s : Seq[_] => s.flatMap(e => e match {
            case elem: Elem =>
              elem.copy(child = toForm(inst, elem.child.flatMap(n => toForm(inst, n))))

            case x => x
          })

    }
  }

  /**
   * Get a field by the field name
   * @param fieldName -- the name of the field to get
   * @param actual -- the instance to get the field on
   *
   * @return Box[The Field] (Empty if the field is not found)
   */
  def fieldByName(fieldName: String, inst: BaseRecord): Box[Field[_, BaseRecord]] = {
    Box(fieldMap.get(fieldName).map(_.field(inst)))
  }

  /**
   * Prepend a DispatchPF function to LiftRules.dispatch. If the partial function is defined for a give Req
   * it will construct a new Record based on the HTTP query string parameters
   * and will pass this Record to the function returned by func parameter.
   *
   * @param func - a PartialFunction for associating a request with a user-provided function and the proper Record
   */
  def prependDispatch(func: PartialFunction[Req, BaseRecord => Box[LiftResponse]])= {
    LiftRules.dispatch.prepend (makeFunc(func))
  }

  /**
   * Append a DispatchPF function to LiftRules.dispatch. If the partial function is defined for a give Req
   * it will construct a new Record based on the HTTP query string parameters
   * and will pass this Record to the function returned by func parameter.
   *
   * @param func - a PartialFunction for associating a request with a user-provided function and the proper Record
   */
  def appendDispatch(func: PartialFunction[Req, BaseRecord => Box[LiftResponse]])= {
    LiftRules.dispatch.append (makeFunc(func))
  }


  private def makeFunc(func: PartialFunction[Req, BaseRecord => Box[LiftResponse]]) = new PartialFunction[Req, () => Box[LiftResponse]] {

      def isDefinedAt(r: Req): Boolean = func.isDefinedAt(r)

      def apply(r: Req): () => Box[LiftResponse] = {
        val rec = fromReq(r)
        () => func(r)(rec)
      }
    }

  /**
   * Create a record with fields populated with values from the request
   *
   * @param req - The Req to read from
   * @return the created record
   */
  def fromReq(r: Req): BaseRecord = {
    val inst = createRecord
    setFieldsFromReq(inst, r)
    inst
  }

  /**
   * Populate the fields of the record with values from the request
   *
   * @param inst - The record to populate
   * @param req - The Req to read from
   */
  def setFieldsFromReq(inst: BaseRecord, req: Req) {
    for(fh <- fieldList){
      fh.field(inst).setFromAny(req.param(fh.name))
    }
  }

  /**
   * Populate the fields of the record with values from an existing record
   *
   * @param inst - The record to populate
   * @param rec - The Record to read from
   */
  def setFieldsFromRecord(inst: BaseRecord, rec: BaseRecord) {
    for {
      fh <- fieldList
      fld <- rec.fieldByName(fh.name)
    } {
      fh.field(inst).setFromAny(fld.valueBox)
    }
  }

  def copy(rec: BaseRecord): BaseRecord = {
    val inst = createRecord
    setFieldsFromRecord(inst, rec)
    inst
  }

  /**
   * Defines the order of the fields in this record
   *
   * @return a List of Field
   */
  def fieldOrder: List[Field[_, BaseRecord]] = Nil

  /**
   * Renamed from fields() due to a clash with fields() in Record. Use this method
   * to obtain a list of fields defined in the meta companion objects. Possibly a
   * breaking change? (added 14th August 2009, Tim Perrett)
   *
   * @see Record
   */
  def metaFields() : List[Field[_, BaseRecord]] = fieldList.map(_.metaField)

  /**
   * Obtain the fields for a particular Record or subclass instance by passing
   * the instance itself.
   * (added 14th August 2009, Tim Perrett)
   */
  def fields(rec: BaseRecord) : List[Field[_, BaseRecord]] = fieldList.map(_.field(rec))

  case class FieldHolder(name: String, method: Method, metaField: Field[_, BaseRecord]) {
    def field(inst: BaseRecord): Field[_, BaseRecord] = method.invoke(inst).asInstanceOf[Field[_, BaseRecord]]
  }

  def dirty_?(inst: BaseRecord): Boolean = !fields(inst).filter(_.dirty_?).isEmpty
}
<|MERGE_RESOLUTION|>--- conflicted
+++ resolved
@@ -242,8 +242,6 @@
     lazy val toJsCmd = Printer.compact(render(asJValue(inst)))
   }
 
-<<<<<<< HEAD
-=======
   /**
    * Create a record with fields populated with values from the JSON construct
    *
@@ -256,25 +254,6 @@
     setFieldsFromJSON(inst, json) map (_ => inst)
   }
 
-  /**
-   * Populate the fields of the record instance with values from the JSON construct
-   *
-   * @param inst - The record to populate
-   * @param json - The stringified JSON object
-   * @return - Full(()) on success, other on failure
-   */
-  @deprecated("Use setFieldsFromJValue with lift-json", "2.6")
-  def setFieldsFromJSON(inst: BaseRecord, json: String): Box[Unit] =
-    JSONParser.parse(json) match {
-      case Full(nvp : Map[_, _]) =>
-        for ((k, v) <- nvp;
-             field <- inst.fieldByName(k.toString)) yield field.setFromAny(v)
-        Full(inst)
-      case Full(_) => Empty
-      case failure => failure.asA[Unit]
-    }
-
->>>>>>> cc0ddcac
   /** Encode a record instance into a JValue */
   def asJValue(rec: BaseRecord): JObject = {
     JObject(fields(rec).map(f => JField(f.name, f.asJValue)))
