/*
 * Copyright 2009-2010 WorldWide Conferencing, LLC
 *
 * Licensed under the Apache License, Version 2.0 (the "License");
 * you may not use this file except in compliance with the License.
 * You may obtain a copy of the License at
 *
 *     http://www.apache.org/licenses/LICENSE-2.0
 *
 * Unless required by applicable law or agreed to in writing, software
 * distributed under the License is distributed on an "AS IS" BASIS,
 * WITHOUT WARRANTIES OR CONDITIONS OF ANY KIND, either express or implied.
 * See the License for the specific language governing permissions and
 * limitations under the License.
 */

package net.liftweb {
package json {

import java.lang.reflect.{Constructor => JConstructor, Type}
import java.util.Date
import scala.reflect.Manifest
import JsonAST._

/** Function to extract values from JSON AST using case classes.
 *
 *  See: ExtractionExamples.scala
 */
object Extraction {
  import Meta._
  import Meta.Reflection._

  /** Extract a case class from JSON.
   * @see net.liftweb.json.JsonAST.JValue#extract
   * @throws MappingException is thrown if extraction fails
   */
  def extract[A](json: JValue)(implicit formats: Formats, mf: Manifest[A]): A = 
    try {
      extract0(json, formats, mf)
    } catch {
      case e: MappingException => throw e
      case e: Exception => throw new MappingException("unknown error", e)
    }

  /** Extract a case class from JSON.
   * @see net.liftweb.json.JsonAST.JValue#extract
   */
  def extractOpt[A](json: JValue)(implicit formats: Formats, mf: Manifest[A]): Option[A] = 
    try { Some(extract(json)(formats, mf)) } catch { case _: MappingException => None }

  /** Decompose a case class into JSON.
   * <p>
   * Example:<pre>
   * case class Person(name: String, age: Int)
   * implicit val formats = net.liftweb.json.DefaultFormats
   * Extraction.decompose(Person("joe", 25)) == JObject(JField("age",JInt(25)) :: JField("name",JString("joe")) :: Nil)
   * </pre>
   */
  def decompose(a: Any)(implicit formats: Formats): JValue = {
    def prependTypeHint(clazz: Class[_], o: JObject) = JField("jsonClass", JString(formats.typeHints.hintFor(clazz))) ++ o

    def mkObject(clazz: Class[_], fields: List[JField]) = formats.typeHints.containsHint_?(clazz) match {
      case true  => prependTypeHint(clazz, JObject(fields))
      case false => JObject(fields)
    }
 
    val serializer = formats.typeHints.serialize
    val any = a.asInstanceOf[AnyRef]
    if (!serializer.isDefinedAt(a)) {
      any match {
        case null => JNull
        case x if primitive_?(x.getClass) => primitive2jvalue(x)(formats)
        case x: Map[_, _] => JObject((x map { case (k: String, v) => JField(k, decompose(v)) }).toList)
<<<<<<< HEAD
        case x: Collection[_] => JArray(x.toList map decompose)
        case x if (x.getClass.isArray) => JArray(x.asInstanceOf[Array[_]].toList map decompose)
        case x: Option[_] => x.flatMap[JValue] { y => Some(decompose(y)) }.getOrElse(JNothing)
        
        
        case x => 
          mkObject(x.getClass, 
            x.getClass.getDeclaredFields.toList.remove(static_?).map { f => 
              f.setAccessible(true)
            
              JField(unmangleName(f), decompose(f get x))
            }
          )
=======
        case x: Seq[_] => JArray((x map decompose).toList)
        case x => 
          orderedConstructorArgs(x.getClass).map { f =>
            f.setAccessible(true)
            JField(unmangleName(f), decompose(f get x))
          } match {
            case Nil => JNothing
            case fields => mkObject(x.getClass, fields)
          }
>>>>>>> 1bb03e8f
      }
    } else prependTypeHint(any.getClass, serializer(any))
  }
  
  /** Flattens the JSON to a key/value map.
   */
  def flatten(json: JValue): Map[String, String] = {
    def escapePath(str: String) = str

    def flatten0(path: String, json: JValue): Map[String, String] = {
      json match {
        case JNothing | JNull           => Map()
        case JString(s: String)         => Map(path -> ("\"" + quote(s) + "\""))
        case JDouble(num: Double)       => Map(path -> num.toString)
        case JInt(num: BigInt)          => Map(path -> num.toString)
        case JBool(value: Boolean)      => Map(path -> value.toString)
        case JField(name: String, 
                    value: JValue)      => flatten0(path + escapePath(name), value)
        case JObject(obj: List[JField]) => obj.foldLeft(Map[String, String]()) { (map, field) => map ++ flatten0(path + ".", field) }
        case JArray(arr: List[JValue])  => arr.foldLeft((Map[String, String](), 0)) { 
          (tuple, value) => (tuple._1 ++ flatten0(path + "[" + tuple._2 + "]", value),
                             tuple._2 + 1) 
        }._1
      }
    }

    flatten0("", json)
  }

  /** Unflattens a key/value map to a JSON object.
   */
  def unflatten(map: Map[String, String]): JValue = {
    import scala.util.matching.Regex
    
    def extractValue(value: String): JValue = {
      value.toLowerCase match {
        case ""      => JNothing
        case "null"  => JNull
        case "true"  => JBool(true)
        case "false" => JBool(false)
        case x @ _   => 
          if (value.charAt(0).isDigit) {
            if (value.indexOf('.') == -1) JInt(value.toInt) else JDouble(value.toDouble)
          }
          else JString(JsonParser.unquote(value.substring(1)))
      }
    }
  
    def submap(prefix: String): Map[String, String] = {
      Map(
        map.filter(t => t._1.startsWith(prefix)).map(
          t => (t._1.substring(prefix.length), t._2)
        ).toList.toArray: _*
      )
    }
  
    val ArrayProp = new Regex("""^(\.([^\.\[]+))\[(\d+)\].*$""")
    val ArrayElem = new Regex("""^(\[(\d+)\]).*$""")
    val OtherProp = new Regex("""^(\.([^\.\[]+)).*$""")
  
    val uniquePaths = map.keys.foldLeft[Set[String]](Set()) { 
      (set, key) =>
        key match {
          case ArrayProp(p, f, i) => set + p
          case OtherProp(p, f)    => set + p    
          case ArrayElem(p, i)    => set + p        
          case x @ _              => set + x
        }
    }.toList.sort(_ < _) // Sort is necessary to get array order right
    
    uniquePaths.foldLeft[JValue](JNothing) {
      (jvalue, key) => 
        jvalue.merge(key match {
          case ArrayProp(p, f, i) => JObject(List(JField(f, unflatten(submap(key)))))
          case ArrayElem(p, i)    => JArray(List(unflatten(submap(key))))
          case OtherProp(p, f)    => JObject(List(JField(f, unflatten(submap(key)))))
          case ""                 => extractValue(map(key))
        })
    }
  }

  private def extract0[A](json: JValue, formats: Formats, mf: Manifest[A]): A = {
    if (mf.erasure == classOf[List[_]] || mf.erasure == classOf[Map[_, _]])
      fail("Root object can't yet be List or Map (needs a feature from Scala 2.8)")
    val mapping = mappingOf(mf.erasure)

    def newInstance(targetType: Class[_], args: List[Arg], json: JValue) = {
      def instantiate(constructor: JConstructor[_], args: List[Any]) = 
        try {
<<<<<<< HEAD
          if (constructor.getDeclaringClass == classOf[java.lang.Object]) fail("No information known about type")
          
          constructor.newInstance(args.map(_.asInstanceOf[AnyRef]).toArray: _*)
=======
          constructor.newInstance(args.map { a => a match {
            case x if array_?(x) => 
              // FIXME Scala 2.8: Simplify array handling.
              val i = args.findIndexOf(_.asInstanceOf[AnyRef] eq x.asInstanceOf[AnyRef])
              mkJavaArray(x, constructor.getParameterTypes()(i).getComponentType)
            case x => x.asInstanceOf[AnyRef] 
          }}.toArray: _*)
>>>>>>> 1bb03e8f
        } catch {
          case e @ (_:IllegalArgumentException | _:InstantiationException) =>             
            fail("Parsed JSON values do not match with class constructor\nargs=" + 
                 args.mkString(",") + "\narg types=" + args.map(a => if (a != null) 
                   a.asInstanceOf[AnyRef].getClass.getName else "null").mkString(",") + 
                 "\nconstructor=" + constructor)
        }

      def mkWithTypeHint(typeHint: String, fields: List[JField]) = {
        val obj = JObject(fields)
        val deserializer = formats.typeHints.deserialize
        if (!deserializer.isDefinedAt(typeHint, obj)) {
          val concreteClass = formats.typeHints.classFor(typeHint) getOrElse fail("Do not know how to deserialize '" + typeHint + "'")
          build(obj, mappingOf(concreteClass))
        } else deserializer(typeHint, obj)
      }

      json match {
        case JObject(JField("jsonClass", JString(t)) :: xs) => mkWithTypeHint(t, xs)
        case JField(_, JObject(JField("jsonClass", JString(t)) :: xs)) => mkWithTypeHint(t, xs)
        case _ => instantiate(primaryConstructorOf(targetType), args.map(a => build(json \ a.path, a)))
      }
    }

    def newPrimitive(elementType: Class[_], elem: JValue) = convert(elem, elementType, formats)
    
    def newCollection(root: JValue, m: Mapping, constructor: Array[_] => Any) = {
      val array: Array[_] = root match {
        case JArray(arr)      => arr.map(build(_, m)).toArray
        case JNothing | JNull => Array[AnyRef]()
        case x                => fail("Expected collection but got " + x + " for root " + root + " and mapping " + m)
      }
      
      constructor(array)
    }

    def build(root: JValue, mapping: Mapping): Any = mapping match {
      case Value(targetType) => convert(root, targetType, formats)
      case Constructor(targetType, args) => newInstance(targetType, args, root)
      case Cycle(targetType) => build(root, mappingOf(targetType))
      case Arg(_, m) => build(fieldValue(root), m)
<<<<<<< HEAD
      case Lst(c, m) => {
        if (c == classOf[List[_]]) {
          newCollection(root, m, a => List(a: _*))
        }
        else if (c == classOf[Set[_]]) {
          newCollection(root, m, a => Set(a: _*))
        }
        else if (c.isArray) {
          newCollection(root, m, a => {
              val typedArray = java.lang.reflect.Array.newInstance(c.getComponentType, a.length)
              
              var index = 0
              
              a.foreach { e => java.lang.reflect.Array.set(typedArray, index, e); index = index + 1 }
              
              typedArray
            }
          )
        }
        else fail("Expected collection but got " + m + " for class " + c)
      }
=======
      case Lst(m) => mkList(root, m)
      case Arr(m) => mkList(root, m).toArray
>>>>>>> 1bb03e8f
      case Dict(m) => root match {
        case JObject(xs) => Map(xs.map(x => (x.name, build(x.value, m))): _*)
        case x => fail("Expected object but got " + x)
      }
      case Optional(m) =>
        // FIXME Remove this try-catch.
        try { 
          build(root, m) match {
            case null => None
            case x => Some(x)
          }
        } catch {
          case e: MappingException => None
        }
    }

    def mkList(root: JValue, m: Mapping) = root match {
      case JArray(arr) => arr.map(build(_, m))
      case JNothing | JNull => Nil
      case x => fail("Expected array but got " + x)
    }

    def fieldValue(json: JValue): JValue = json match {
      case JField(_, value) => value
      case JNothing => JNothing
      case x => fail("Expected JField but got " + x)
    }

    build(json, mapping).asInstanceOf[A]
  }

  private def convert(json: JValue, targetType: Class[_], formats: Formats): Any = json match {
    case JInt(x) if (targetType == classOf[Int]) => x.intValue
    case JInt(x) if (targetType == classOf[Long]) => x.longValue
    case JInt(x) if (targetType == classOf[Double]) => x.doubleValue
    case JInt(x) if (targetType == classOf[Float]) => x.floatValue
    case JInt(x) if (targetType == classOf[Short]) => x.shortValue
    case JInt(x) if (targetType == classOf[Byte]) => x.byteValue
    case JInt(x) if (targetType == classOf[String]) => x.toString
    case JInt(x) if (targetType == classOf[Number]) => x.longValue
    case JDouble(x) if (targetType == classOf[Float]) => x.floatValue
    case JDouble(x) if (targetType == classOf[String]) => x.toString
    case JDouble(x) if (targetType == classOf[Number]) => x
    case JString(s) if (targetType == classOf[Symbol]) => Symbol(s)
    case JString(s) if (targetType == classOf[Date]) => formats.dateFormat.parse(s).getOrElse(fail("Invalid date '" + s + "'"))
    case JNull => null
    case JNothing => fail("Did not find value which can be converted into " + targetType.getName)
    case _ => json.values
  }
}

}
}<|MERGE_RESOLUTION|>--- conflicted
+++ resolved
@@ -71,31 +71,16 @@
         case null => JNull
         case x if primitive_?(x.getClass) => primitive2jvalue(x)(formats)
         case x: Map[_, _] => JObject((x map { case (k: String, v) => JField(k, decompose(v)) }).toList)
-<<<<<<< HEAD
         case x: Collection[_] => JArray(x.toList map decompose)
         case x if (x.getClass.isArray) => JArray(x.asInstanceOf[Array[_]].toList map decompose)
         case x: Option[_] => x.flatMap[JValue] { y => Some(decompose(y)) }.getOrElse(JNothing)
-        
-        
-        case x => 
-          mkObject(x.getClass, 
-            x.getClass.getDeclaredFields.toList.remove(static_?).map { f => 
-              f.setAccessible(true)
-            
-              JField(unmangleName(f), decompose(f get x))
-            }
-          )
-=======
-        case x: Seq[_] => JArray((x map decompose).toList)
         case x => 
           orderedConstructorArgs(x.getClass).map { f =>
             f.setAccessible(true)
             JField(unmangleName(f), decompose(f get x))
           } match {
-            case Nil => JNothing
             case fields => mkObject(x.getClass, fields)
           }
->>>>>>> 1bb03e8f
       }
     } else prependTypeHint(any.getClass, serializer(any))
   }
@@ -185,19 +170,9 @@
     def newInstance(targetType: Class[_], args: List[Arg], json: JValue) = {
       def instantiate(constructor: JConstructor[_], args: List[Any]) = 
         try {
-<<<<<<< HEAD
           if (constructor.getDeclaringClass == classOf[java.lang.Object]) fail("No information known about type")
           
           constructor.newInstance(args.map(_.asInstanceOf[AnyRef]).toArray: _*)
-=======
-          constructor.newInstance(args.map { a => a match {
-            case x if array_?(x) => 
-              // FIXME Scala 2.8: Simplify array handling.
-              val i = args.findIndexOf(_.asInstanceOf[AnyRef] eq x.asInstanceOf[AnyRef])
-              mkJavaArray(x, constructor.getParameterTypes()(i).getComponentType)
-            case x => x.asInstanceOf[AnyRef] 
-          }}.toArray: _*)
->>>>>>> 1bb03e8f
         } catch {
           case e @ (_:IllegalArgumentException | _:InstantiationException) =>             
             fail("Parsed JSON values do not match with class constructor\nargs=" + 
@@ -239,7 +214,6 @@
       case Constructor(targetType, args) => newInstance(targetType, args, root)
       case Cycle(targetType) => build(root, mappingOf(targetType))
       case Arg(_, m) => build(fieldValue(root), m)
-<<<<<<< HEAD
       case Lst(c, m) => {
         if (c == classOf[List[_]]) {
           newCollection(root, m, a => List(a: _*))
@@ -261,10 +235,6 @@
         }
         else fail("Expected collection but got " + m + " for class " + c)
       }
-=======
-      case Lst(m) => mkList(root, m)
-      case Arr(m) => mkList(root, m).toArray
->>>>>>> 1bb03e8f
       case Dict(m) => root match {
         case JObject(xs) => Map(xs.map(x => (x.name, build(x.value, m))): _*)
         case x => fail("Expected object but got " + x)
