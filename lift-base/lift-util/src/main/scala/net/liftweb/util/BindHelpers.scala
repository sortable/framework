--- conflicted
+++ resolved
@@ -197,14 +197,8 @@
   /**
    * Constant BindParam always returning the same value
    */
-<<<<<<< HEAD
-  final class TheBindParam(val name: String,
-			   val value: NodeSeq) extends
-  Tuple2(name, value) with BindParam {
-=======
   final class TheBindParam(val name: String, value: NodeSeq)
           extends Tuple2(name, value) with BindParam {
->>>>>>> 6ede6c7e
     def calcValue(in: NodeSeq): Option[NodeSeq] = Some(value)
   }
 
@@ -215,14 +209,8 @@
   /**
    * Constant BindParam always returning the same value
    */
-<<<<<<< HEAD
-  final class TheStrBindParam(val name: String,
-			      val value: String) extends
-  Tuple2(name, value) with BindParam {
-=======
   final class TheStrBindParam(val name: String, value: String)
           extends Tuple2(name, value) with BindParam {
->>>>>>> 6ede6c7e
     def calcValue(in: NodeSeq): Option[NodeSeq] = Some(Text(value))
   }
 
@@ -230,184 +218,40 @@
     def apply(name: String, value: String) = new TheStrBindParam(name, value)
   }
 
-<<<<<<< HEAD
-
-  /**
-   * BindParam taking its value from an attribute
-   */
-  final class AttrBindParam(val name: String,
-			    myValue: => NodeSeq,
-                            val newAttr: String) extends
-  BindParam with BindWithAttr {
-=======
   /**
    * BindParam taking its value from an attribute
    */
   final class AttrBindParam(val name: String, myValue: => NodeSeq, val newAttr: String)
           extends BindParam with BindWithAttr {
->>>>>>> 6ede6c7e
     def calcValue(in: NodeSeq): Option[NodeSeq] = Some(myValue)
   }
 
   object AttrBindParam {
-<<<<<<< HEAD
-    def apply(name: String, myValue: => NodeSeq, newAttr: String) =
-      new AttrBindParam(name, myValue, newAttr)
-    def apply(name: String, myValue: String, newAttr: String) =
-      new AttrBindParam(name, Text(myValue), newAttr)
-=======
     def apply(name: String, myValue: => NodeSeq, newAttr: String) = new AttrBindParam(name, myValue, newAttr)
     def apply(name: String, myValue: String, newAttr: String) = new AttrBindParam(name, Text(myValue), newAttr)
->>>>>>> 6ede6c7e
   }
 
   /**
    * BindParam using a function to calculate its value
    */
-<<<<<<< HEAD
-  final class FuncBindParam(val name: String,
-			    val value: NodeSeq => NodeSeq) extends
-  Tuple2(name, value) with BindParam {
-=======
   final class FuncBindParam(val name: String, value: NodeSeq => NodeSeq)
           extends Tuple2(name, value) with BindParam {
->>>>>>> 6ede6c7e
     def calcValue(in: NodeSeq): Option[NodeSeq] = Some(value(in))
   }
 
   object FuncBindParam {
-<<<<<<< HEAD
-    def apply(name: String,
-	      value: NodeSeq => NodeSeq) = new FuncBindParam(name, value)
-=======
     def apply(name: String, value: NodeSeq => NodeSeq) = new FuncBindParam(name, value)
->>>>>>> 6ede6c7e
   }
 
   /**
    * BindParam using a function to calculate its value
    */
-<<<<<<< HEAD
-  final class FuncAttrBindParam(val name: String,
-				value: => NodeSeq => NodeSeq,
-				val newAttr: String) extends
-  BindParam with BindWithAttr {
-=======
   final class FuncAttrBindParam(val name: String, value: => NodeSeq => NodeSeq, val newAttr: String)
           extends BindParam with BindWithAttr {
->>>>>>> 6ede6c7e
     def calcValue(in: NodeSeq): Option[NodeSeq] = Some(value(in))
   }
 
   object FuncAttrBindParam {
-<<<<<<< HEAD
-    def apply(name: String,
-	      value: => NodeSeq => NodeSeq,
-	      newAttr: String) = new FuncAttrBindParam(name,
-						       value,
-						       newAttr)
-  }
-
-  object OptionBindParam {
-    def apply(name: String, value: Option[NodeSeq]) =
-      new OptionBindParam(name, value)
-  }
-
-  final class OptionBindParam(val name: String,
-			      val value: Option[NodeSeq]) extends
-  Tuple2(name, value) with BindParam {
-    def calcValue(in: NodeSeq): Option[NodeSeq] = value
-  }
-
-  object BoxBindParam {
-    def apply(name: String, value: Box[NodeSeq]) =
-      new BoxBindParam(name, value)
-  }
-
-  final class BoxBindParam(val name: String,
-			   val value: Box[NodeSeq]) extends
-  Tuple2(name, value) with BindParam {
-    def calcValue(in: NodeSeq): Option[NodeSeq] = value
-  }
-
-  object FuncAttrOptionBindParam {
-    def apply(name: String,
-	      func: => NodeSeq => Option[NodeSeq],
-	      newAttr: String) =
-		new FuncAttrOptionBindParam(name, func, newAttr)
-  }
-
-  final class FuncAttrOptionBindParam(val name: String,
-				      func: => NodeSeq => Option[NodeSeq],
-				      val newAttr: String)
-	extends BindParam with BindWithAttr {
-    def calcValue(in: NodeSeq): Option[NodeSeq] = func(in)
-  }
-
-  object FuncAttrBoxBindParam {
-    def apply(name: String,
-	      func: => NodeSeq => Box[NodeSeq],
-	      newAttr: String) =
-		new FuncAttrBoxBindParam(name, func, newAttr)
-  }
-
-  final class FuncAttrBoxBindParam(val name: String,
-				   func: => NodeSeq => Box[NodeSeq],
-				   val newAttr: String) extends
-  BindParam with BindWithAttr {
-    def calcValue(in: NodeSeq): Option[NodeSeq] = func(in)
-  }
-
-  object SymbolBindParam {
-    def apply(name: String, value: Symbol) =
-      new SymbolBindParam(name, value)
-  }
-
-  final class SymbolBindParam(val name: String,
-			      value: Symbol) extends
-  Tuple2(name, value) with BindParam {
-    def calcValue(in: NodeSeq): Option[NodeSeq] = Some(Text(value.name))
-  }
-
-  object IntBindParam {
-    def apply(name: String, value: Int) =
-      new IntBindParam(name, value)
-  }
-
-  final class IntBindParam(val name: String,
-			   value: Int) extends
-  Tuple2[String, Int](name, value) with BindParam {
-    def calcValue(in: NodeSeq): Option[NodeSeq] = Some(Text(value.toString))
-  }
-
-  object LongBindParam {
-    def apply(name: String, value: Long) =
-      new LongBindParam(name, value)
-  }
-
-  final class LongBindParam(val name: String, value: Long) extends
-  Tuple2[String, Long](name, value) with BindParam {
-    def calcValue(in: NodeSeq): Option[NodeSeq] = Some(Text(value.toString))
-  }
-
-  object BooleanBindParam {
-    def apply(name: String, value: Boolean) =
-      new BooleanBindParam(name, value)
-  }
-
-  final class BooleanBindParam(val name: String, value: Boolean) extends
-  Tuple2[String, Boolean](name, value) with BindParam {
-    def calcValue(in: NodeSeq): Option[NodeSeq] = Some(Text(value.toString))
-  }
-
-  object TheBindableBindParam {
-    def apply[T <: Bindable](name: String, value: T) =
-      new TheBindableBindParam(name, value)
-  }
-
-  final class TheBindableBindParam[T <: Bindable](val name: String, value: T)
-	extends Tuple2[String, T](name, value) with BindParam {
-=======
     def apply(name: String, value: => NodeSeq => NodeSeq, newAttr: String) = new FuncAttrBindParam(name, value, newAttr)
   }
 
@@ -487,7 +331,6 @@
 
   final class TheBindableBindParam[T <: Bindable](val name: String, value: T)
           extends Tuple2[String, T](name, value) with BindParam {
->>>>>>> 6ede6c7e
     def calcValue(in: NodeSeq): Option[NodeSeq] = Some(value.asHtml)
   }
 
